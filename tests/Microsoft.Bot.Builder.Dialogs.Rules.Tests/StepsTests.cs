--- conflicted
+++ resolved
@@ -6,12 +6,7 @@
 using Microsoft.Bot.Builder.Adapters;
 using Microsoft.Bot.Builder.AI.LanguageGeneration;
 using Microsoft.Bot.Builder.Dialogs.Declarative;
-<<<<<<< HEAD
-=======
-using Microsoft.Bot.Builder.Dialogs.Declarative.Expressions;
-using Microsoft.Bot.Builder.Dialogs.Rules.Expressions;
 using Microsoft.Bot.Builder.Dialogs.Rules.Input;
->>>>>>> 7dd81906
 using Microsoft.Bot.Builder.Dialogs.Rules.Recognizers;
 using Microsoft.Bot.Builder.Dialogs.Rules.Rules;
 using Microsoft.Bot.Builder.Dialogs.Rules.Steps;
@@ -169,7 +164,7 @@
                     {
                         new IfProperty()
                         {
-                            Expression = new CommonExpression("user.name == null"),
+                            Expression = new ExpressionEngine().Parse("user.name == null"),
                             IfTrue = new List<IDialog>()
                             {
                                 new TextInput()
