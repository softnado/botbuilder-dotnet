﻿using System.IO;
using System.Threading.Tasks;
using Microsoft.Bot.Builder.Adapters;
using Microsoft.Bot.Builder.Dialogs.Declarative;
using Microsoft.VisualStudio.TestTools.UnitTesting;
using Microsoft.Bot.Builder.Dialogs.Declarative.Types;
using Microsoft.Bot.Builder.Dialogs.Declarative.Tests.Recognizers;
using Microsoft.Bot.Builder.Dialogs.Declarative.Plugins;
using Microsoft.Bot.Builder.Dialogs.Declarative.Resources;
<<<<<<< HEAD
=======
using Microsoft.Bot.Builder.AI.LanguageGeneration;
using Microsoft.Bot.Schema;
using System.Collections.Generic;
using Microsoft.Bot.Builder.Dialogs.Rules;
using System;
>>>>>>> dc4fb66c

namespace Microsoft.Bot.Builder.Dialogs.Loader.Tests
{
    [TestClass]
    public class JsonLoadTests
    {
        [TestInitialize]
        public void TestInitialize()
        {
            Factory.Reset();
        }

        public TestContext TestContext { get; set; }

        [TestMethod]
        public async Task JsonDialogLoad_Fallback()
        {
            string json = File.ReadAllText("Samples/Planning 1 - Fallback/main.dialog");

            Factory.Register("Microsoft.RuleRecognizer", typeof(RuleRecognizer));

            await BuildTestFlow(json)
            .Send("hello")
            .AssertReply("Hello planning!")
            .StartTestAsync();
        }

        [TestMethod]
        public async Task JsonDialogLoad_WaitForInput()
        {
            string json = File.ReadAllText("Samples/Planning 2 - WaitForInput/main.dialog");

            Factory.Register("Microsoft.RuleRecognizer", typeof(RuleRecognizer));

            await BuildTestFlow(json)
            .Send("hello")
            .AssertReply("Hello, I'm Zoidberg. What is your name?")
            .Send("Carlos")
            .AssertReply("Hello Carlos, nice to meet you!")
            .StartTestAsync();
        }

        [TestMethod]
        public async Task JsonDialogLoad_IfProperty()
        {
            string json = File.ReadAllText("Samples/Planning 3 - IfProperty/main.dialog");

            Factory.Register("Microsoft.RuleRecognizer", typeof(RuleRecognizer));

            await BuildTestFlow(json)
            .Send("hello")
            .AssertReply("Hello, I'm Zoidberg. What is your name?")
            .Send("Carlos")
            .AssertReply("Hello Carlos, nice to talk to you!")
            .StartTestAsync();
        }

        [TestMethod]
        public async Task JsonDialogLoad_TextPrompt()
        {
            string json = File.ReadAllText("Samples/Planning 4 - TextPrompt/main.dialog");

            Factory.Register("Microsoft.RuleRecognizer", typeof(RuleRecognizer));

            await BuildTestFlow(json)
            .Send("hello")
            .AssertReply("Hello, I'm Zoidberg. What is your name?")
            .Send("Carlos")
            .AssertReply("Hello Carlos, nice to talk to you!")
            .StartTestAsync();
        }

        [TestMethod]
        public async Task JsonDialogLoad_WelcomePrompt()
        {
            string json = File.ReadAllText("Samples/Planning 5 - WelcomeRule/main.dialog");

            Factory.Register("Microsoft.RuleRecognizer", typeof(RuleRecognizer));

            await BuildTestFlow(json)
            .Send(new Activity(ActivityTypes.ConversationUpdate, membersAdded: new List<ChannelAccount>() { new ChannelAccount("bot", "Bot") }))
            .Send("hello")
            .AssertReply("Welcome!")
            .AssertReply("Hello, I'm Zoidberg. What is your name?")
            .Send("Carlos")
            .AssertReply("Hello Carlos, nice to talk to you!")
            .StartTestAsync();
        }

        [TestMethod]
        public async Task JsonDialogLoad_DoSteps()
        {
            string json = File.ReadAllText("Samples/Planning 6 - DoSteps/main.dialog");

            Factory.Register("Microsoft.RuleRecognizer", typeof(RuleRecognizer));

            await BuildTestFlow(json)
            .Send(new Activity(ActivityTypes.ConversationUpdate, membersAdded: new List<ChannelAccount>() { new ChannelAccount("bot", "Bot") }))
            .Send("hello")
            .AssertReply("Welcome!")
            .AssertReply("Hello, I'm Zoidberg. What is your name?")
            .Send("Carlos")
            .AssertReply("Hello Carlos, nice to talk to you!")
            .Send("Do you know a joke?")
            .AssertReply("Why did the chicken cross the road?")
            .Send("Why?")
            .AssertReply("To get to the other side")
            .Send("What happened in the future?")
            .AssertReply("Seeing into the future...")
            .AssertReply("I see great things happening...")
            .AssertReply("Perhaps even a successful bot demo")
            .StartTestAsync();
        }

        [TestMethod]
        public async Task JsonDialogLoad_CallDialog()
        {
            string json = File.ReadAllText("Samples/Planning 7 - CallDialog/main.dialog");

            Factory.Register("Microsoft.RuleRecognizer", typeof(RuleRecognizer));

            await BuildTestFlow(json)
            .Send(new Activity(ActivityTypes.ConversationUpdate, membersAdded: new List<ChannelAccount>() { new ChannelAccount("bot", "Bot") }))
            .Send("hello")
            .AssertReply("Welcome!")
            .AssertReply("Hello, I'm Zoidberg. What is your name?")
            .Send("Carlos")
            .AssertReply("Hello Carlos, nice to talk to you!")
            .Send("Do you know a joke?")
            .AssertReply("Why did the chicken cross the road?")
            .Send("Why?")
            .AssertReply("To get to the other side")
            .Send("What happened in the future?")
            .AssertReply("I see great things in your future...")
            .AssertReply("Potentially a successful demo")
            .StartTestAsync();
        }

        [TestMethod]
        public async Task JsonDialogLoad_ExternalLanguage()
        {
            string json = File.ReadAllText("Samples/Planning 8 - ExternalLanguage/main.dialog");

            Factory.Register("Microsoft.RuleRecognizer", typeof(RuleRecognizer));

            await BuildTestFlow(json)
            .Send(new Activity(ActivityTypes.ConversationUpdate, membersAdded: new List<ChannelAccount>() { new ChannelAccount("bot", "Bot") }))
            .Send("hello")
            .AssertReplyOneOf(new string[]
            {
                "Zoidberg here, welcome to my world!",
                "Hello, my name is Zoidberg and I'll be your guide.",
                "Hail Zoidberg!"
            })
            .AssertReplyOneOf(new string[]
            {
                "Hello. What is your name?",
                "I would like to know you better, what's your name?"
            })
            .Send("Carlos")
            .AssertReplyOneOf(new string[]
            {
                "Hello Carlos, nice to talk to you!",
                "Hi Carlos, you seem nice!",
                "Whassup Carlos?"
            })
            .Send("Help")
            .AssertReply("I can tell jokes and also forsee the future!")
            .Send("Do you know a joke?")
            .AssertReply("Why did the chicken cross the road?")
            .Send("Why?")
            .AssertReply("To get to the other side")
            .Send("What happened in the future?")
            .AssertReply("I see great things in your future...")
            .AssertReply("Potentially a successful demo")
            .StartTestAsync();
        }

        private TestFlow BuildTestFlow(string json)
        {
<<<<<<< HEAD
            var botResourceManager = new BotResourceManager()
               // add current folder, it's project file, packages, projects, etc.
               .AddProjectResources(".");

            var dialog = DeclarativeTypeLoader.Load<IDialog>(json, botResourceManager);
=======
            IStorage dataStore = new MemoryStorage();
            var dialog = DeclarativeTypeLoader.Load<IDialog>(json);
>>>>>>> dc4fb66c

            var convoState = new ConversationState(new MemoryStorage());
            var dialogState = convoState.CreateProperty<DialogState>("dialogState");

            string projPath = Path.GetFullPath(Path.Combine(Environment.CurrentDirectory, $@"..\..\..\Microsoft.Bot.Builder.Dialogs.Declarative.Tests.csproj"));
            var botResourceManager = new BotResourceManager()
                .AddProjectResources(projPath);
            var lg = new LGLanguageGenerator(botResourceManager);

            var adapter = new TestAdapter(TestAdapter.CreateConversation(TestContext.TestName))
                .Use(new TranscriptLoggerMiddleware(new FileTranscriptLogger()))
                .Use(new AutoSaveStateMiddleware(convoState))
                .Use(new RegisterClassMiddleware<IBotResourceProvider>(botResourceManager))
                .Use(new RegisterClassMiddleware<ILanguageGenerator>(lg))
                .Use(new RegisterClassMiddleware<IMessageActivityGenerator>(new TextMessageActivityGenerator(lg)))
                .Use(new RegisterClassMiddleware<IStorage>(dataStore));

            var dialogs = new DialogSet(dialogState);

            dialogs.Add(dialog);

            return new TestFlow(adapter, async (turnContext, cancellationToken) =>
            {
                if (dialog is RuleDialog planningDialog)
                {
                    await planningDialog.OnTurnAsync(turnContext, null, cancellationToken).ConfigureAwait(false);
                }
            });
        }
    }
}<|MERGE_RESOLUTION|>--- conflicted
+++ resolved
@@ -7,14 +7,11 @@
 using Microsoft.Bot.Builder.Dialogs.Declarative.Tests.Recognizers;
 using Microsoft.Bot.Builder.Dialogs.Declarative.Plugins;
 using Microsoft.Bot.Builder.Dialogs.Declarative.Resources;
-<<<<<<< HEAD
-=======
 using Microsoft.Bot.Builder.AI.LanguageGeneration;
 using Microsoft.Bot.Schema;
 using System.Collections.Generic;
 using Microsoft.Bot.Builder.Dialogs.Rules;
 using System;
->>>>>>> dc4fb66c
 
 namespace Microsoft.Bot.Builder.Dialogs.Loader.Tests
 {
@@ -195,23 +192,18 @@
 
         private TestFlow BuildTestFlow(string json)
         {
-<<<<<<< HEAD
+            string projPath = Path.GetFullPath(Path.Combine(Environment.CurrentDirectory, $@"..\..\..\Microsoft.Bot.Builder.Dialogs.Declarative.Tests.csproj"));
             var botResourceManager = new BotResourceManager()
                // add current folder, it's project file, packages, projects, etc.
-               .AddProjectResources(".");
+               .AddProjectResources(projPath);
 
             var dialog = DeclarativeTypeLoader.Load<IDialog>(json, botResourceManager);
-=======
+
             IStorage dataStore = new MemoryStorage();
-            var dialog = DeclarativeTypeLoader.Load<IDialog>(json);
->>>>>>> dc4fb66c
 
             var convoState = new ConversationState(new MemoryStorage());
             var dialogState = convoState.CreateProperty<DialogState>("dialogState");
 
-            string projPath = Path.GetFullPath(Path.Combine(Environment.CurrentDirectory, $@"..\..\..\Microsoft.Bot.Builder.Dialogs.Declarative.Tests.csproj"));
-            var botResourceManager = new BotResourceManager()
-                .AddProjectResources(projPath);
             var lg = new LGLanguageGenerator(botResourceManager);
 
             var adapter = new TestAdapter(TestAdapter.CreateConversation(TestContext.TestName))
