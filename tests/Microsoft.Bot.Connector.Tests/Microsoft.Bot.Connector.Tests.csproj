﻿<Project Sdk="Microsoft.NET.Sdk">
  <PropertyGroup>
    <TargetFramework>netcoreapp2.1</TargetFramework>
    <IsPackable>false</IsPackable>
    <GenerateDocumentationFile>false</GenerateDocumentationFile>
  </PropertyGroup>

  <ItemGroup>
<<<<<<< HEAD
    <PackageReference Include="FluentAssertions" Version="5.3.0" />
    <PackageReference Include="Microsoft.NET.Test.Sdk" Version="15.9.0" />
=======
    <PackageReference Include="FluentAssertions" Version="5.7.0" />
    <PackageReference Include="Microsoft.NET.Test.Sdk" Version="16.1.1" />
>>>>>>> e1fe259b
    <PackageReference Include="Microsoft.Rest.ClientRuntime.Azure.TestFramework" Version="1.6.0" />
    <PackageReference Include="Moq" Version="4.10.0" />
    <PackageReference Include="Newtonsoft.Json" Version="10.0.3" />
    <PackageReference Include="RichardSzalay.MockHttp" Version="5.0.0" />
    <PackageReference Include="xunit" Version="2.3.1" />
    <PackageReference Include="xunit.runner.visualstudio" Version="2.3.1" />
    <DotNetCliToolReference Include="dotnet-xunit" Version="2.3.1" />
  </ItemGroup>

  <ItemGroup>
    <ProjectReference Include="..\..\libraries\Microsoft.Bot.Connector\Microsoft.Bot.Connector.csproj" />
    <ProjectReference Include="..\..\libraries\Microsoft.Bot.Schema\Microsoft.Bot.Schema.csproj" />
  </ItemGroup>

  <ItemGroup>
    <None Update="SessionRecords\**\*.json">
      <CopyToOutputDirectory>PreserveNewest</CopyToOutputDirectory>
    </None>
    <None Update="Resources\*">
      <CopyToOutputDirectory>PreserveNewest</CopyToOutputDirectory>
    </None>
  </ItemGroup>
</Project><|MERGE_RESOLUTION|>--- conflicted
+++ resolved
@@ -6,13 +6,8 @@
   </PropertyGroup>
 
   <ItemGroup>
-<<<<<<< HEAD
-    <PackageReference Include="FluentAssertions" Version="5.3.0" />
-    <PackageReference Include="Microsoft.NET.Test.Sdk" Version="15.9.0" />
-=======
     <PackageReference Include="FluentAssertions" Version="5.7.0" />
     <PackageReference Include="Microsoft.NET.Test.Sdk" Version="16.1.1" />
->>>>>>> e1fe259b
     <PackageReference Include="Microsoft.Rest.ClientRuntime.Azure.TestFramework" Version="1.6.0" />
     <PackageReference Include="Moq" Version="4.10.0" />
     <PackageReference Include="Newtonsoft.Json" Version="10.0.3" />
