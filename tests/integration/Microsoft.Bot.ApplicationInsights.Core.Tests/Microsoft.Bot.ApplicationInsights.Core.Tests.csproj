--- conflicted
+++ resolved
@@ -7,16 +7,8 @@
     <Configurations>Debug;Release</Configurations>
   </PropertyGroup>
 
-<<<<<<< HEAD
-  <PropertyGroup Condition=" '$(Configuration)|$(Platform)' == 'Debug|AnyCPU' ">
-    <DelaySign>false</DelaySign>
-  </PropertyGroup>
-  <ItemGroup Condition="'$(TargetFramework)' == 'netcoreapp3.0'">
-    <FrameworkReference Include="Microsoft.AspNetCore.App" />
-=======
   <ItemGroup Condition="'$(TargetFramework)' == 'netcoreapp3.1'">
     <FrameworkReference  Include="Microsoft.AspNetCore.App" />
->>>>>>> ece276f4
     <PackageReference Include="Microsoft.AspNetCore.Mvc.Testing" Version="3.0.0" />
   </ItemGroup>
 
