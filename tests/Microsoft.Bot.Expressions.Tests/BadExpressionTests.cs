--- conflicted
+++ resolved
@@ -307,12 +307,6 @@
             Test("where(items, item, item2, item3)"), // should have three parameters
             Test("where(items, add(1), item)"), // Second paramter of where is not an identifier
             Test("where(items, 1, item)"), // Second paramter error
-<<<<<<< HEAD
-#if false
-            Test("where(items, x, sum(x))"), // third paramter error
-#endif
-=======
->>>>>>> 8d8b2b59
             Test("indicesAndValues(items, 1)"), // only one param
             Test("indicesAndValues(1)"), // shoud have array param
             Test("union(one, two)"), // should have collection param
