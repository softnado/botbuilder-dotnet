--- conflicted
+++ resolved
@@ -21,11 +21,7 @@
       <PrivateAssets>all</PrivateAssets>
       <IncludeAssets>runtime; build; native; contentfiles; analyzers</IncludeAssets>
     </PackageReference>
-<<<<<<< HEAD
-    <PackageReference Include="Microsoft.SourceLink.GitHub" Version="1.0.0" >
-=======
     <PackageReference Include="SourceLink.Create.CommandLine" Version="2.8.3" >
->>>>>>> d727a440
       <PrivateAssets>all</PrivateAssets>
       <IncludeAssets>runtime; build; native; contentfiles; analyzers</IncludeAssets>
     </PackageReference>
