﻿// Copyright (c) Microsoft Corporation. All rights reserved.
// Licensed under the MIT License.

using System;
using System.Collections.Generic;
using System.IO;
using System.Net.Http;
using System.Security.Authentication;
using System.Text;
using System.Threading;
using System.Threading.Tasks;
using Microsoft.AspNetCore.Http;
using Microsoft.Bot.Schema;
using Moq;
using Xunit;

namespace Microsoft.Bot.Builder.Adapters.Facebook.Tests
{
    public class FacebookAdapterTests
    {
        private readonly FacebookAdapterOptions _testOptions = new FacebookAdapterOptions("Test", "Test", "Test");

        [Fact]
        public void ConstructorWithArgumentsShouldSucceed()
        {
            Assert.NotNull(new FacebookAdapter(new Mock<FacebookClientWrapper>(_testOptions).Object));
        }

        [Fact]
        public void ConstructorShouldFailWithNullClient()
        {
            Assert.Throws<ArgumentNullException>(() => { new FacebookAdapter((FacebookClientWrapper)null); });
        }

        [Fact]
        public async void ContinueConversationAsyncShouldSucceed()
        {
            var callbackInvoked = false;
            var facebookAdapter = new FacebookAdapter(new Mock<FacebookClientWrapper>(_testOptions).Object);
            var conversationReference = new ConversationReference();
            Task BotsLogic(ITurnContext turnContext, CancellationToken cancellationToken)
            {
                callbackInvoked = true;
                return Task.CompletedTask;
            }

            await facebookAdapter.ContinueConversationAsync(conversationReference, BotsLogic);
            Assert.True(callbackInvoked);
        }

        [Fact]
        public async void ContinueConversationAsyncShouldFailWithNullConversationReference()
        {
            var facebookAdapter = new FacebookAdapter(new Mock<FacebookClientWrapper>(_testOptions).Object);
            Task BotsLogic(ITurnContext turnContext, CancellationToken cancellationToken)
            {
                return Task.CompletedTask;
            }

            await Assert.ThrowsAsync<ArgumentNullException>(async () => { await facebookAdapter.ContinueConversationAsync(null, BotsLogic); });
        }

        [Fact]
        public async void ContinueConversationAsyncShouldFailWithNullLogic()
        {
            var facebookAdapter = new FacebookAdapter(new Mock<FacebookClientWrapper>(_testOptions).Object);
            var conversationReference = new ConversationReference();

            await Assert.ThrowsAsync<ArgumentNullException>(async () => { await facebookAdapter.ContinueConversationAsync(conversationReference, null); });
        }

        [Fact]
        public async Task DeleteActivityAsyncShouldThrowNotImplementedException()
        {
            var facebookAdapter = new FacebookAdapter(new FacebookClientWrapper(_testOptions));
            var activity = new Activity();
            var conversationReference = new ConversationReference();
            using (var turnContext = new TurnContext(facebookAdapter, activity))
            {
                await Assert.ThrowsAsync<NotImplementedException>(() => facebookAdapter.DeleteActivityAsync(turnContext, conversationReference, default));
            }
        }

        [Fact]
        public async void ProcessAsyncShouldSucceedWithCorrectData()
        {
            var payload = File.ReadAllText(Directory.GetCurrentDirectory() + @"/Files/Payload.json");
            var facebookClientWrapper = new Mock<FacebookClientWrapper>(_testOptions);
            var facebookAdapter = new FacebookAdapter(facebookClientWrapper.Object);
            var stream = new MemoryStream(Encoding.UTF8.GetBytes(payload));
            var httpRequest = new Mock<HttpRequest>();
            var httpResponse = new Mock<HttpResponse>();
            var bot = new Mock<IBot>();

            facebookClientWrapper.Setup(api => api.VerifySignature(It.IsAny<HttpRequest>(), It.IsAny<string>())).Returns(true);

            httpRequest.SetupGet(req => req.Query[It.IsAny<string>()]).Returns("test");
            httpRequest.SetupGet(req => req.Body).Returns(stream);

            await facebookAdapter.ProcessAsync(httpRequest.Object, httpResponse.Object, bot.Object, default(CancellationToken));

            bot.Verify(b => b.OnTurnAsync(It.IsAny<TurnContext>(), It.IsAny<CancellationToken>()), Times.Once);
        }

        [Fact]
        public async void ProcessAsyncShouldSucceedWithStandbyMessages()
        {
            var payload = File.ReadAllText(Directory.GetCurrentDirectory() + @"/Files/PayloadWithStandby.json");
            var facebookClientWrapper = new Mock<FacebookClientWrapper>(_testOptions);
            var facebookAdapter = new FacebookAdapter(facebookClientWrapper.Object);
            var stream = new MemoryStream(Encoding.UTF8.GetBytes(payload));
            var httpRequest = new Mock<HttpRequest>();
            var httpResponse = new Mock<HttpResponse>();
            var bot = new Mock<IBot>();

            facebookClientWrapper.Setup(api => api.VerifySignature(It.IsAny<HttpRequest>(), It.IsAny<string>())).Returns(true);

            httpRequest.SetupGet(req => req.Query[It.IsAny<string>()]).Returns("test");
            httpRequest.SetupGet(req => req.Body).Returns(stream);

            await facebookAdapter.ProcessAsync(httpRequest.Object, httpResponse.Object, bot.Object, default(CancellationToken));
            bot.Verify(b => b.OnTurnAsync(It.IsAny<TurnContext>(), It.IsAny<CancellationToken>()), Times.AtLeastOnce);
        }

        [Fact]
        public async void ProcessAsyncShouldVerifyWebhookOnHubModeSubscribe()
        {
            var facebookClientWrapper = new Mock<FacebookClientWrapper>(_testOptions);
            var facebookAdapter = new FacebookAdapter(facebookClientWrapper.Object);
            var httpRequest = new Mock<HttpRequest>();
            var httpResponse = new Mock<HttpResponse>();
            var bot = new Mock<IBot>();

            facebookClientWrapper.Setup(api => api.VerifyWebhookAsync(It.IsAny<HttpRequest>(), It.IsAny<HttpResponse>(), It.IsAny<CancellationToken>())).Returns(Task.CompletedTask);

            httpRequest.SetupGet(req => req.Query[It.IsAny<string>()]).Returns("subscribe");

            await facebookAdapter.ProcessAsync(httpRequest.Object, httpResponse.Object, bot.Object, default(CancellationToken));
            bot.Verify(b => b.OnTurnAsync(It.IsAny<TurnContext>(), It.IsAny<CancellationToken>()), Times.Never);
        }

        [Fact]
        public async Task ProcessAsyncShouldThrowExceptionWithUnverifiedSignature()
        {
            var facebookClientWrapper = new Mock<FacebookClientWrapper>(_testOptions);
            var facebookAdapter = new FacebookAdapter(facebookClientWrapper.Object);
            var payload = File.ReadAllText(Directory.GetCurrentDirectory() + @"/Files/Payload.json");
            var stream = new MemoryStream(Encoding.UTF8.GetBytes(payload));
            var httpRequest = new Mock<HttpRequest>();
            var httpResponse = new Mock<HttpResponse>();
            var bot = new Mock<IBot>();

            httpRequest.SetupGet(req => req.Query[It.IsAny<string>()]).Returns("test");
            httpRequest.SetupGet(req => req.Body).Returns(stream);

            httpResponse.Setup(_ => _.Body.WriteAsync(It.IsAny<byte[]>(), It.IsAny<int>(), It.IsAny<int>(), It.IsAny<CancellationToken>()))
                .Callback((byte[] data, int offset, int length, CancellationToken token) =>
                {
                    if (length > 0)
                    {
                        var actual = Encoding.UTF8.GetString(data);
                    }
                });

            await Assert.ThrowsAsync<AuthenticationException>(() => facebookAdapter.ProcessAsync(httpRequest.Object, httpResponse.Object, bot.Object, default(CancellationToken)));
        }

        [Fact]
        public async void SendActivitiesAsyncShouldSucceedWithActivityTypeMessage()
        {
            const string testResponse = "Test Response";
            var facebookClientWrapper = new Mock<FacebookClientWrapper>(_testOptions);
            var facebookAdapter = new FacebookAdapter(facebookClientWrapper.Object);
            var activity = new Activity
            {
                Type = ActivityTypes.Message,
                Text = "Test text",
                Conversation = new ConversationAccount()
                {
                    Id = "Test id",
                },
                ChannelData = new FacebookMessage("recipientId", new Message(), "messagingtype"),
            };
            Activity[] activities = { activity };
            ResourceResponse[] responses = null;

            facebookClientWrapper.Setup(api => api.SendMessageAsync(It.IsAny<string>(), It.IsAny<FacebookMessage>(), It.IsAny<HttpMethod>(), It.IsAny<CancellationToken>())).Returns(Task.FromResult(testResponse));

            using (var turnContext = new TurnContext(facebookAdapter, activity))
            {
                responses = await facebookAdapter.SendActivitiesAsync(turnContext, activities, default);
            }

            Assert.Equal(testResponse, responses[0].Id);
        }

        [Fact]
        public async void SendActivitiesAsyncShouldSucceedWithActivityTypeMessageAndAttachments()
        {
            const string testResponse = "Test Response";
            var facebookClientWrapper = new Mock<FacebookClientWrapper>(_testOptions);
            var facebookAdapter = new FacebookAdapter(facebookClientWrapper.Object);
            var attachments = new List<Attachment>();
            var activity = new Activity
            {
                Type = ActivityTypes.Message,
                Text = "Test text",
                Conversation = new ConversationAccount()
                {
                    Id = "Test id",
                },
                ChannelData = new FacebookMessage("recipientId", new Message(), "messagingtype"),
                Attachments = attachments,
            };
            Activity[] activities = { activity };
            ResourceResponse[] responses = null;

            attachments.Add(new Attachment("text/html", "http://contoso.com"));
            facebookClientWrapper.Setup(api => api.SendMessageAsync(It.IsAny<string>(), It.IsAny<FacebookMessage>(), It.IsAny<HttpMethod>(), It.IsAny<CancellationToken>())).Returns(Task.FromResult(testResponse));

            using (var turnContext = new TurnContext(facebookAdapter, activity))
            {
                responses = await facebookAdapter.SendActivitiesAsync(turnContext, activities, default);
            }

            Assert.Equal(testResponse, responses[0].Id);
        }

        [Fact]
<<<<<<< HEAD
        public async void SendActivitiesAsyncShouldPostToFacebookOnPassThreadControl()
=======
        public async void SendActivitiesAsyncShouldSucceedAndNoActivityReturnedWithActivityTypeNotMessage()
>>>>>>> 93129b16
        {
            const string testResponse = "Test Response";
            var facebookClientWrapper = new Mock<FacebookClientWrapper>(_testOptions);
            var facebookAdapter = new FacebookAdapter(facebookClientWrapper.Object);
<<<<<<< HEAD
            var activity = new Activity
            {
                Type = ActivityTypes.Event,
                Text = "Test text",
                Name = "pass_thread_control",
=======
            var attachments = new List<Attachment>();
            var activity = new Activity
            {
                Type = ActivityTypes.Trace,
                Text = "Test text",
>>>>>>> 93129b16
                Conversation = new ConversationAccount()
                {
                    Id = "Test id",
                },
                ChannelData = new FacebookMessage("recipientId", new Message(), "messagingtype"),
<<<<<<< HEAD
=======
                Attachments = attachments,
>>>>>>> 93129b16
            };
            Activity[] activities = { activity };
            ResourceResponse[] responses = null;

<<<<<<< HEAD
            facebookClientWrapper.Setup(api => api.SendMessageAsync(It.IsAny<string>(), It.IsAny<FacebookMessage>(), It.IsAny<HttpMethod>(), It.IsAny<CancellationToken>())).Returns(Task.FromResult(testResponse));
            facebookClientWrapper.Setup(api => api.PassThreadControlAsync(It.IsAny<string>(), It.IsAny<string>(), It.IsAny<string>())).Returns(Task.FromResult(true));
=======
            attachments.Add(new Attachment("text/html", "http://contoso.com"));
            facebookClientWrapper.Setup(api => api.SendMessageAsync(It.IsAny<string>(), It.IsAny<FacebookMessage>(), It.IsAny<HttpMethod>(), It.IsAny<CancellationToken>())).Returns(Task.FromResult(testResponse));
>>>>>>> 93129b16

            using (var turnContext = new TurnContext(facebookAdapter, activity))
            {
                responses = await facebookAdapter.SendActivitiesAsync(turnContext, activities, default);
<<<<<<< HEAD
            }

            Assert.Equal(testResponse, responses[0].Id);
            facebookClientWrapper.Verify(api => api.PassThreadControlAsync(It.IsAny<string>(), It.IsAny<string>(), It.IsAny<string>()), Times.Once);
        }

        [Fact]
        public async void SendActivitiesAsyncShouldPostToFacebookOnTakeThreadControl()
        {
            const string testResponse = "Test Response";
            var facebookClientWrapper = new Mock<FacebookClientWrapper>(_testOptions);
            var facebookAdapter = new FacebookAdapter(facebookClientWrapper.Object);
            var activity = new Activity
            {
                Type = ActivityTypes.Event,
                Text = "Test text",
                Name = "take_thread_control",
                Conversation = new ConversationAccount()
                {
                    Id = "Test id",
                },
                ChannelData = new FacebookMessage("recipientId", new Message(), "messagingtype"),
            };
            Activity[] activities = { activity };
            ResourceResponse[] responses = null;

            facebookClientWrapper.Setup(api => api.SendMessageAsync(It.IsAny<string>(), It.IsAny<FacebookMessage>(), It.IsAny<HttpMethod>(), It.IsAny<CancellationToken>())).Returns(Task.FromResult(testResponse));
            facebookClientWrapper.Setup(api => api.TakeThreadControlAsync(It.IsAny<string>(), It.IsAny<string>())).Returns(Task.FromResult(true));

            using (var turnContext = new TurnContext(facebookAdapter, activity))
            {
                responses = await facebookAdapter.SendActivitiesAsync(turnContext, activities, default);
            }

            Assert.Equal(testResponse, responses[0].Id);
            facebookClientWrapper.Verify(api => api.TakeThreadControlAsync(It.IsAny<string>(), It.IsAny<string>()), Times.Once);
=======
            }

            Assert.True(responses.Length == 0);
>>>>>>> 93129b16
        }

        [Fact]
        public async void SendActivitiesAsyncShouldPostToFacebookOnRequestThreadControl()
        {
            const string testResponse = "Test Response";
            var facebookClientWrapper = new Mock<FacebookClientWrapper>(_testOptions);
            var facebookAdapter = new FacebookAdapter(facebookClientWrapper.Object);
            var activity = new Activity
            {
                Type = ActivityTypes.Event,
                Text = "Test text",
                Name = "request_thread_control",
                Conversation = new ConversationAccount()
                {
                    Id = "Test id",
                },
                ChannelData = new FacebookMessage("recipientId", new Message(), "messagingtype"),
            };
            Activity[] activities = { activity };
            ResourceResponse[] responses = null;

            facebookClientWrapper.Setup(api => api.SendMessageAsync(It.IsAny<string>(), It.IsAny<FacebookMessage>(), It.IsAny<HttpMethod>(), It.IsAny<CancellationToken>())).Returns(Task.FromResult(testResponse));
            facebookClientWrapper.Setup(api => api.RequestThreadControlAsync(It.IsAny<string>(), It.IsAny<string>())).Returns(Task.FromResult(true));

            using (var turnContext = new TurnContext(facebookAdapter, activity))
            {
                responses = await facebookAdapter.SendActivitiesAsync(turnContext, activities, default);
            }

            Assert.Equal(testResponse, responses[0].Id);
            facebookClientWrapper.Verify(api => api.RequestThreadControlAsync(It.IsAny<string>(), It.IsAny<string>()), Times.Once);
        }
        
        [Fact]
        public async Task UpdateActivityAsyncShouldThrowNotImplementedException()
        {
            var facebookAdapter = new FacebookAdapter(new FacebookClientWrapper(_testOptions));
            var activity = new Activity();

            using (var turnContext = new TurnContext(facebookAdapter, activity))
            {
                await Assert.ThrowsAsync<NotImplementedException>(() => facebookAdapter.UpdateActivityAsync(turnContext, activity, default));
            }
        }
    }
}<|MERGE_RESOLUTION|>--- conflicted
+++ resolved
@@ -227,53 +227,63 @@
         }
 
         [Fact]
-<<<<<<< HEAD
+        public async void SendActivitiesAsyncShouldSucceedAndNoActivityReturnedWithActivityTypeNotMessage()
+        {
+            const string testResponse = "Test Response";
+            var facebookClientWrapper = new Mock<FacebookClientWrapper>(_testOptions);
+            var facebookAdapter = new FacebookAdapter(facebookClientWrapper.Object);
+            var attachments = new List<Attachment>();
+            var activity = new Activity
+            {
+                Type = ActivityTypes.Trace,
+                Text = "Test text",
+                Conversation = new ConversationAccount()
+                {
+                    Id = "Test id",
+                },
+                ChannelData = new FacebookMessage("recipientId", new Message(), "messagingtype"),
+                Attachments = attachments,
+            };
+            Activity[] activities = { activity };
+            ResourceResponse[] responses = null;
+
+            attachments.Add(new Attachment("text/html", "http://contoso.com"));
+            facebookClientWrapper.Setup(api => api.SendMessageAsync(It.IsAny<string>(), It.IsAny<FacebookMessage>(), It.IsAny<HttpMethod>(), It.IsAny<CancellationToken>())).Returns(Task.FromResult(testResponse));
+
+            using (var turnContext = new TurnContext(facebookAdapter, activity))
+            {
+                responses = await facebookAdapter.SendActivitiesAsync(turnContext, activities, default);
+            }
+
+            Assert.True(responses.Length == 0);
+        }
+
+        [Fact]
         public async void SendActivitiesAsyncShouldPostToFacebookOnPassThreadControl()
-=======
-        public async void SendActivitiesAsyncShouldSucceedAndNoActivityReturnedWithActivityTypeNotMessage()
->>>>>>> 93129b16
-        {
-            const string testResponse = "Test Response";
-            var facebookClientWrapper = new Mock<FacebookClientWrapper>(_testOptions);
-            var facebookAdapter = new FacebookAdapter(facebookClientWrapper.Object);
-<<<<<<< HEAD
+        {
+            const string testResponse = "Test Response";
+            var facebookClientWrapper = new Mock<FacebookClientWrapper>(_testOptions);
+            var facebookAdapter = new FacebookAdapter(facebookClientWrapper.Object);
             var activity = new Activity
             {
                 Type = ActivityTypes.Event,
                 Text = "Test text",
                 Name = "pass_thread_control",
-=======
-            var attachments = new List<Attachment>();
-            var activity = new Activity
-            {
-                Type = ActivityTypes.Trace,
-                Text = "Test text",
->>>>>>> 93129b16
-                Conversation = new ConversationAccount()
-                {
-                    Id = "Test id",
-                },
-                ChannelData = new FacebookMessage("recipientId", new Message(), "messagingtype"),
-<<<<<<< HEAD
-=======
-                Attachments = attachments,
->>>>>>> 93129b16
-            };
-            Activity[] activities = { activity };
-            ResourceResponse[] responses = null;
-
-<<<<<<< HEAD
+                Conversation = new ConversationAccount()
+                {
+                    Id = "Test id",
+                },
+                ChannelData = new FacebookMessage("recipientId", new Message(), "messagingtype"),
+            };
+            Activity[] activities = { activity };
+            ResourceResponse[] responses = null;
+
             facebookClientWrapper.Setup(api => api.SendMessageAsync(It.IsAny<string>(), It.IsAny<FacebookMessage>(), It.IsAny<HttpMethod>(), It.IsAny<CancellationToken>())).Returns(Task.FromResult(testResponse));
             facebookClientWrapper.Setup(api => api.PassThreadControlAsync(It.IsAny<string>(), It.IsAny<string>(), It.IsAny<string>())).Returns(Task.FromResult(true));
-=======
-            attachments.Add(new Attachment("text/html", "http://contoso.com"));
-            facebookClientWrapper.Setup(api => api.SendMessageAsync(It.IsAny<string>(), It.IsAny<FacebookMessage>(), It.IsAny<HttpMethod>(), It.IsAny<CancellationToken>())).Returns(Task.FromResult(testResponse));
->>>>>>> 93129b16
-
-            using (var turnContext = new TurnContext(facebookAdapter, activity))
-            {
-                responses = await facebookAdapter.SendActivitiesAsync(turnContext, activities, default);
-<<<<<<< HEAD
+
+            using (var turnContext = new TurnContext(facebookAdapter, activity))
+            {
+                responses = await facebookAdapter.SendActivitiesAsync(turnContext, activities, default);
             }
 
             Assert.Equal(testResponse, responses[0].Id);
@@ -310,11 +320,6 @@
 
             Assert.Equal(testResponse, responses[0].Id);
             facebookClientWrapper.Verify(api => api.TakeThreadControlAsync(It.IsAny<string>(), It.IsAny<string>()), Times.Once);
-=======
-            }
-
-            Assert.True(responses.Length == 0);
->>>>>>> 93129b16
         }
 
         [Fact]
