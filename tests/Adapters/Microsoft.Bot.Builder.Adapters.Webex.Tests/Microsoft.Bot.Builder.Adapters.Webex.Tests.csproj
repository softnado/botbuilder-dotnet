--- conflicted
+++ resolved
@@ -8,16 +8,8 @@
     <NoWarn>$(NoWarn),CS8002</NoWarn>
   </PropertyGroup>
 
-<<<<<<< HEAD
-  <PropertyGroup Condition=" '$(Configuration)|$(Platform)' == 'Debug|AnyCPU' ">
-    <DelaySign>false</DelaySign>
-  </PropertyGroup>
-  <ItemGroup Condition="'$(TargetFramework)' == 'netcoreapp3.0'">
-    <FrameworkReference Include="Microsoft.AspNetCore.App" />
-=======
   <ItemGroup Condition="'$(TargetFramework)' == 'netcoreapp3.1'">
     <FrameworkReference  Include="Microsoft.AspNetCore.App" />
->>>>>>> ece276f4
   </ItemGroup>
 
   <ItemGroup>
