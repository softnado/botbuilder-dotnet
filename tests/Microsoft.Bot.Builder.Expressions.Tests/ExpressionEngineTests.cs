--- conflicted
+++ resolved
@@ -3,6 +3,7 @@
 using System.Collections.Generic;
 using Microsoft.Bot.Builder.Expressions.Parser;
 using Microsoft.VisualStudio.TestTools.UnitTesting;
+using Newtonsoft.Json;
 using Newtonsoft.Json.Linq;
 
 namespace Microsoft.Bot.Builder.Expressions.Tests
@@ -297,7 +298,6 @@
             #endregion
 
             #region  String functions test
-<<<<<<< HEAD
             Test("concat(hello,world)", "helloworld"),
             Test("concat('hello','world')", "helloworld"),
             Test("concat(\"hello\",\"world\")", "helloworld"),
@@ -309,29 +309,14 @@
             Test("count(concat(hello,world))", 10),
             Test("replace('hello', 'l', 'k')", "hekko"),
             Test("replace('hello', 'L', 'k')", "hello"),
-            Test("replaceIgnoreCase('hello', 'L', 'k')", "hekko"),
-            Test("split('hello','e')", new string[] { "h", "llo" }),
-=======
-            Test("concat(hello,world)","helloworld"),
-            Test("concat('hello','world')","helloworld"),
-            Test("concat(\"hello\",\"world\")","helloworld"),
-            Test("length('hello')",5),
-            Test("length(\"hello\")",5),
-            Test("length(concat(hello,world))",10),
-            Test("count('hello')",5),
-            Test("count(\"hello\")",5),
-            Test("count(concat(hello,world))",10),
-            Test("replace('hello', 'l', 'k')","hekko"),
-            Test("replace('hello', 'L', 'k')","hello"),
             Test("replace(\"hello'\", \"'\", '\"')", "hello\""),
             Test("replace('hello\"', '\"', \"'\")", "hello'"),
             Test("replace('hello\"', '\"', '\n')", "hello\n"),
             Test("replace('hello\n', '\n', '\\\\')", "hello\\"),
             Test(@"replace('hello\\', '\\', '\\\\')", @"hello\\"),
             Test(@"replace('hello\n', '\n', '\\\\')", @"hello\\"),
-            Test("replaceIgnoreCase('hello', 'L', 'k')","hekko"),
-            Test("split('hello','e')",new string[]{ "h","llo"}),
->>>>>>> 589c98e1
+            Test("replaceIgnoreCase('hello', 'L', 'k')", "hekko"),
+            Test("split('hello','e')", new string[] { "h", "llo" }),
             Test("substring('hello', 0, 5)", "hello"),
             Test("substring('hello', 0, 3)", "hel"),
             Test("substring('hello', 3)", "lo"),
@@ -357,21 +342,21 @@
             Test("addOrdinal(11 + 11)", "22nd"),
             Test("addOrdinal(11 + 12)", "23rd"),
             Test("addOrdinal(11 + 13)", "24th"),
-            Test("addOrdinal(-1)", "-1"), // original string value
+            Test("addOrdinal(-1)", "-1"), //original string value
             
             #endregion
 
             #region  Logical comparison functions test
             Test("and(1 == 1, 1 < 2, 1 > 2)", false),
-            Test("and(!true, !!true)", false), // false && true
-            Test("and(!!true, !!true)", true), // true && true
-            Test("and(hello != 'world', bool('true'))", true), // true && true
-            Test("and(hello == 'world', bool('true'))", false), // false && true
-            Test("or(!exists(one), !!exists(one))", true), // false && true
-            Test("or(!exists(one), !exists(one))", false), // false && false
+            Test("and(!true, !!true)", false), //false && true
+            Test("and(!!true, !!true)", true), //true && true
+            Test("and(hello != 'world', bool('true'))", true), //true && true
+            Test("and(hello == 'world', bool('true'))", false), //false && true
+            Test("or(!exists(one), !!exists(one))", true), //false && true
+            Test("or(!exists(one), !exists(one))", false), //false && false
             Test("greater(one, two)", false, OneTwo),
             Test("greater(one , 0.5) && less(two , 2.5)", true), // true && true
-            Test("greater(one , 0.5) || less(two , 1.5)", true), // true || false
+            Test("greater(one , 0.5) || less(two , 1.5)", true), //true || false
             Test("greater(5, 2)", true),
             Test("greater(2, 2)", false),
             Test("greater(one, two)", false),
@@ -398,28 +383,18 @@
             Test("equals(hello, 'hello')", true),
             Test("equals(bag.index, 3)", true),
             Test("equals(bag.index, 2)", false),
-<<<<<<< HEAD
-            Test("equals(hello == 'world', bool('true'))", false), // false, true
-            Test("equals(hello == 'world', bool(0))", false), // false, true
-            Test("if(!exists(one), 'r1', 'r2')", "r2"), // false
-            Test("if(!!exists(one), 'r1', 'r2')", "r1"), // true
-            Test("if(0, 'r1', 'r2')", "r1"), // true
-            Test("if(bool('true'), 'r1', 'r2')", "r1"), // true
-            Test("if(istrue, 'r1', 'r2')", "r1"), // true
-=======
-            Test("equals(hello == 'world', bool('true'))", false),//false, true
-            Test("equals(hello == 'world', bool(0))", false),//false, true
-            Test("if(!exists(one), 'r1', 'r2')", "r2"),//false
-            Test("if(!!exists(one), 'r1', 'r2')", "r1"),//true
-            Test("if(0, 'r1', 'r2')", "r1"),//true
-            Test("if(bool('true'), 'r1', 'r2')", "r1"),//true
-            Test("if(istrue, 'r1', 'r2')", "r1"),//true
+            Test("equals(hello == 'world', bool('true'))", false), //false, true
+            Test("equals(hello == 'world', bool(0))", false), //false, true
+            Test("if(!exists(one), 'r1', 'r2')", "r2"), //false
+            Test("if(!!exists(one), 'r1', 'r2')", "r1"), //true
+            Test("if(0, 'r1', 'r2')", "r1"), //true
+            Test("if(bool('true'), 'r1', 'r2')", "r1"), //true
+            Test("if(istrue, 'r1', 'r2')", "r1"), //true
             Test("if(bag.name == null, \"hello\",  bag.name)", "mybag"),
             Test("if(user.name == null, \"hello\",  user.name)", "hello"), // user.name don't exist
-            Test("if(user.name == null, '',  user.name)", ""), // user.name don't exist
+            Test("if(user.name == null, '',  user.name)", string.Empty), // user.name don't exist
             Test("if(one > 0, one, two)", 1),
             Test("if(one < 0, one, two)", 2),
->>>>>>> 589c98e1
             Test("exists(one)", true),
             Test("exists(xxx)", false),
             Test("exists(one.xxx)", false),
@@ -502,8 +477,7 @@
             #endregion
 
             #region  Date and time function test
-
-            // init dateTime: 2018-03-15T13:00:00Z
+            //init dateTime: 2018-03-15T13:00:00Z
             Test("addDays(timestamp, 1)", "2018-03-16T13:00:00.000Z"),
             Test("addDays(timestamp, 1,'MM-dd-yy')", "03-16-18"),
             Test("addHours(timestamp, 1)", "2018-03-15T14:00:00.000Z"),
@@ -513,10 +487,10 @@
             Test("addSeconds(timestamp, 1)", "2018-03-15T13:00:01.000Z"),
             Test("addSeconds(timestamp, 1, 'MM-dd-yy hh-mm-ss')", "03-15-18 01-00-01"),
             Test("dayOfMonth(timestamp)", 15),
-            Test("dayOfWeek(timestamp)", 4), // Thursday
+            Test("dayOfWeek(timestamp)", 4), //Thursday
             Test("dayOfYear(timestamp)", 74),
             Test("month(timestamp)", 3),
-            Test("date(timestamp)", "3/15/2018"), // Default. TODO
+            Test("date(timestamp)", "3/15/2018"), //Default. TODO
             Test("year(timestamp)", 2018),
             Test("length(utcNow())", 24),
             Test("utcNow('MM-DD-YY')", DateTime.UtcNow.ToString("MM-DD-YY")),
@@ -661,7 +635,6 @@
             Test("$x", 3),
             Test("$y", 2),
             Test("$z", 1),
-
             // Test("^x", 3),
             // Test("^y", 2),
             // Test("^z", 1),
@@ -720,17 +693,17 @@
         public static object[] Test(string input, object value, HashSet<string> paths = null) => new object[] { input, value, paths };
 
         public static bool IsNumber(object value) =>
-            value is sbyte
-            || value is byte
-            || value is short
-            || value is ushort
-            || value is int
-            || value is uint
-            || value is long
-            || value is ulong
-            || value is float
-            || value is double
-            || value is decimal;
+           value is sbyte
+           || value is byte
+           || value is short
+           || value is ushort
+           || value is int
+           || value is uint
+           || value is long
+           || value is ulong
+           || value is float
+           || value is double
+           || value is decimal;
 
         [DataTestMethod]
         [DynamicData(nameof(Data))]
