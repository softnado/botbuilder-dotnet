--- conflicted
+++ resolved
@@ -23,13 +23,6 @@
   </ItemGroup>
 
   <ItemGroup>
-<<<<<<< HEAD
-    <PackageReference Include="Microsoft.AspNetCore.App">
-      <PrivateAssets Condition="'%(PackageReference.Version)' == ''">all</PrivateAssets>
-      <Publish Condition="'%(PackageReference.Version)' == ''">true</Publish>
-    </PackageReference>
-=======
->>>>>>> dd34f0a8
     <PackageReference Include="Microsoft.NET.Test.Sdk" Version="16.1.1" />
     <PackageReference Include="xunit" Version="2.4.1" />
     <PackageReference Include="xunit.runner.visualstudio" Version="2.4.1">
