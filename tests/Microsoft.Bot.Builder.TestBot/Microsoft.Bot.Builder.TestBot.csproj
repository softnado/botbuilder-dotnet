--- conflicted
+++ resolved
@@ -17,16 +17,6 @@
     <EmbeddedResource Include="Cards\welcomeCard.json" />
   </ItemGroup>
 
-<<<<<<< HEAD
-  <ItemGroup Condition="'$(TargetFramework)' != 'netcoreapp3.0'">
-    <PackageReference Include="Microsoft.AspNetCore.App">
-      <PrivateAssets Condition="'%(PackageReference.Version)' == ''">all</PrivateAssets>
-      <Publish Condition="'%(PackageReference.Version)' == ''">true</Publish>
-    </PackageReference>
-  </ItemGroup>
-
-=======
->>>>>>> ece276f4
   <ItemGroup>
     <PackageReference Include="Microsoft.AspNetCore.Mvc.NewtonsoftJson" Version="3.1.1" />
     <PackageReference Include="Microsoft.Recognizers.Text.DataTypes.TimexExpression" Version="1.2.9" />
