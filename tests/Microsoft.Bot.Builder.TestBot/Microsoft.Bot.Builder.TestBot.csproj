﻿<Project Sdk="Microsoft.NET.Sdk.Web">

  <PropertyGroup>
    <TargetFramework>netcoreapp2.1</TargetFramework>
    <UserSecretsId>f277272c-9113-411f-addd-a4acfa9701a2</UserSecretsId>
    <RootNamespace>Microsoft.BotBuilderSamples</RootNamespace>
    <Configurations>Debug;Release</Configurations>
  </PropertyGroup>

  <PropertyGroup Condition=" '$(Configuration)|$(Platform)' == 'Debug|AnyCPU' ">
    <DelaySign>false</DelaySign>
  </PropertyGroup>
  <ItemGroup>
    <Content Remove="Cards\welcomeCard.json" />
  </ItemGroup>

  <ItemGroup>
    <EmbeddedResource Include="Cards\welcomeCard.json" />
  </ItemGroup>

  <ItemGroup>
<<<<<<< HEAD
    <PackageReference Include="Microsoft.AspNetCore.App">
      <PrivateAssets Condition="'%(PackageReference.Version)' == ''">all</PrivateAssets>
      <Publish Condition="'%(PackageReference.Version)' == ''">true</Publish>
    </PackageReference>
    <PackageReference Include="Microsoft.AspNetCore.Razor.Design" Version="2.1.2" PrivateAssets="All" />
    <PackageReference Include="Microsoft.VisualStudio.Web.CodeGeneration.Design" Version="2.1.1" />
    <PackageReference Include="Microsoft.Recognizers.Text.DataTypes.TimexExpression" Version="1.2.3" />
=======
    <PackageReference Include="Microsoft.AspNetCore.App" Version="2.1.0" />
    <PackageReference Include="Microsoft.Recognizers.Text.DataTypes.TimexExpression" Version="1.2.9" />
>>>>>>> dd34f0a8
  </ItemGroup>

  <ItemGroup>
    <ProjectReference Include="..\..\libraries\integration\Microsoft.Bot.Builder.Integration.AspNet.Core\Microsoft.Bot.Builder.Integration.AspNet.Core.csproj" />
    <ProjectReference Include="..\..\libraries\Microsoft.Bot.Builder.AI.LUIS\Microsoft.Bot.Builder.AI.Luis.csproj" />
    <ProjectReference Include="..\..\libraries\Microsoft.Bot.Builder.Dialogs\Microsoft.Bot.Builder.Dialogs.csproj" />
  </ItemGroup>

</Project><|MERGE_RESOLUTION|>--- conflicted
+++ resolved
@@ -19,18 +19,8 @@
   </ItemGroup>
 
   <ItemGroup>
-<<<<<<< HEAD
-    <PackageReference Include="Microsoft.AspNetCore.App">
-      <PrivateAssets Condition="'%(PackageReference.Version)' == ''">all</PrivateAssets>
-      <Publish Condition="'%(PackageReference.Version)' == ''">true</Publish>
-    </PackageReference>
-    <PackageReference Include="Microsoft.AspNetCore.Razor.Design" Version="2.1.2" PrivateAssets="All" />
-    <PackageReference Include="Microsoft.VisualStudio.Web.CodeGeneration.Design" Version="2.1.1" />
-    <PackageReference Include="Microsoft.Recognizers.Text.DataTypes.TimexExpression" Version="1.2.3" />
-=======
     <PackageReference Include="Microsoft.AspNetCore.App" Version="2.1.0" />
     <PackageReference Include="Microsoft.Recognizers.Text.DataTypes.TimexExpression" Version="1.2.9" />
->>>>>>> dd34f0a8
   </ItemGroup>
 
   <ItemGroup>
