--- conflicted
+++ resolved
@@ -1,215 +1,3 @@
-<<<<<<< HEAD
-﻿//// Copyright (c) Microsoft Corporation. All rights reserved.
-//// Licensed under the MIT License.
-
-//using System.Threading.Tasks;
-//using Microsoft.Bot.Builder.Adapters;
-//using Microsoft.Bot.Builder.Middleware;
-//using Microsoft.Bot.Builder.Templates;
-//using Microsoft.Bot.Schema;
-//using Microsoft.VisualStudio.TestTools.UnitTesting;
-
-//namespace Microsoft.Bot.Builder.Tests
-//{
-//    [TestClass]
-//    [TestCategory("Template")]
-//    public class Template_TemplateManager_Register
-//    {
-//        private static TestContext _testContext;
-//        private static TemplateDictionary templates1;
-//        private static TemplateDictionary templates2;
-
-//        [AssemblyInitialize]
-//        public static void SetupDictionaries(TestContext testContext)
-//        {
-//            _testContext = testContext;
-//            templates1 = new TemplateDictionary
-//            {
-//                ["default"] = new TemplateIdMap
-//                {
-//                    { "stringTemplate", (context, data) => $"default: { data.name}" },
-//                    { "activityTemplate", (context, data) => { return new Activity() { Type = ActivityTypes.Message, Text = $"(Activity)default: { data.name}" }; } },
-//                    { "stringTemplate2", (context, data) => $"default: Yo { data.name}" }
-//                },
-//                ["en"] = new TemplateIdMap
-//                {
-//                    { "stringTemplate", (context, data) => $"en: { data.name}" },
-//                    { "activityTemplate", (context, data) => { return new Activity() { Type = ActivityTypes.Message, Text = $"(Activity)en: { data.name}" }; } },
-//                    { "stringTemplate2", (context, data) => $"en: Yo { data.name}" }
-//                },
-//                ["fr"] = new TemplateIdMap
-//                {
-//                    { "stringTemplate", (context, data) => $"fr: { data.name}" },
-//                    { "activityTemplate", (context, data) => { return new Activity() { Type = ActivityTypes.Message, Text = $"(Activity)fr: { data.name}" }; } },
-//                    { "stringTemplate2", (context, data) => $"fr: Yo { data.name}" }
-//                }
-//            };
-//            templates2 = new TemplateDictionary
-//            {
-//                ["en"] = new TemplateIdMap
-//                {
-//                    { "stringTemplate2", (context, data) => $"en: StringTemplate2 override {data.name}" }
-//                }
-//            };
-//        }
-
-//        [TestMethod]
-//        public async Task Template_TemplateManager_Registration()
-//        {
-//            var templateManager = new TemplateManager();
-//            Assert.AreEqual(templateManager.List().Count, 0, "nothing registered yet");
-//            var templateEngine1 = new DictionaryRenderer(templates1);
-//            var templateEngine2 = new DictionaryRenderer(templates2);
-//            templateManager.Register(templateEngine1);
-//            Assert.AreEqual(templateManager.List().Count, 1, "one registered");
-
-//            templateManager.Register(templateEngine1);
-//            Assert.AreEqual(templateManager.List().Count, 1, "only  one registered");
-
-//            templateManager.Register(templateEngine2);
-//            Assert.AreEqual(templateManager.List().Count, 2, "two registered");
-//        }
-
-//        [TestMethod]
-//        public async Task Template_TemplateManager_MultiTemplate()
-//        {
-//            var templateManager = new TemplateManager();
-//            Assert.AreEqual(templateManager.List().Count, 0, "nothing registered yet");
-//            var templateEngine1 = new DictionaryRenderer(templates1);
-//            var templateEngine2 = new DictionaryRenderer(templates2);
-//            templateManager.Register(templateEngine1);
-//            Assert.AreEqual(templateManager.List().Count, 1, "one registered");
-
-//            templateManager.Register(templateEngine1);
-//            Assert.AreEqual(templateManager.List().Count, 1, "only  one registered");
-
-//            templateManager.Register(templateEngine2);
-//            Assert.AreEqual(templateManager.List().Count, 2, "two registered");
-//        }
-
-//        [TestMethod]
-//        public async Task Template_DictionaryTemplateEngine_SimpleStringBinging()
-//        {
-//            var engine = new DictionaryRenderer(templates1);
-//            var result = await engine.RenderTemplate(null, "en", "stringTemplate", new { name="joe" });
-//            Assert.IsInstanceOfType(result, typeof(string));
-//            Assert.AreEqual("en: joe", (string)result);
-//        }
-
-//        [TestMethod]
-//        public async Task Template_DictionaryTemplateEngine_SimpleActivityBinding()
-//        {
-//            var engine = new DictionaryRenderer(templates1);
-//            var result = await engine.RenderTemplate(null, "en", "activityTemplate", new { name = "joe" });
-//            Assert.IsInstanceOfType(result, typeof(Activity));
-//            var activity = result as Activity;
-//            Assert.AreEqual(ActivityTypes.Message, activity.Type);
-//            Assert.AreEqual("(Activity)en: joe", activity.Text);
-//        }
-
-
-//        [TestMethod]
-//        public async Task Template_Middleware_defaultlookup()
-//        {
-//            TestAdapter adapter = new TestAdapter();
-//            Bot bot = new Bot(adapter)
-//                .UseTemplates(templates1)
-//                .UseTemplates(templates2);
-//            bot.OnReceive(async (context) =>
-//                {
-//                    var templateManager = (TemplateManager)((BotContext)context)["TemplateManager"];
-//                    var activity = await templateManager.FindAndApplyTemplate(context, "default", context.Request.AsMessageActivity().Text.Trim(), new { name = "joe" });
-//                    context.Reply(activity);
-//                });
-
-//            await adapter
-//                .Send("stringTemplate").AssertReply("default: joe")
-//                .Send("activityTemplate").AssertReply("(Activity)default: joe")
-//                .StartTest();
-//        }
-
-//        [TestMethod]
-//        public async Task Template_Middleware_enLookup()
-//        {
-//            TestAdapter adapter = new TestAdapter();
-//            Bot bot = new Bot(adapter)
-//                .UseTemplates(templates1)
-//                .UseTemplates(templates2);
-
-//            bot.OnReceive(async (context) =>
-//                {
-//                    context.Request.AsMessageActivity().Locale = "en"; // force to english
-//                    var templateManager = (TemplateManager)((BotContext)context)["TemplateManager"];
-//                    var activity = await templateManager.FindAndApplyTemplate(context, context.Request.Lo, context.Request.AsMessageActivity().Text.Trim(), new { name = "joe" });
-//                    context.Reply(activity);
-//                });
-
-//            await adapter
-//                .Send("stringTemplate").AssertReply("en: joe")
-//                .Send("activityTemplate").AssertReply("(Activity)en: joe")
-//                .StartTest();
-//        }
-
-//        [TestMethod]
-//        public async Task Template_Middleware_frLookup()
-//        {
-//            TestAdapter adapter = new TestAdapter();
-//            Bot bot = new Bot(adapter)
-//                .UseTemplates(templates1)
-//                .UseTemplates(templates2);
-
-//            bot.OnReceive(async (context) =>
-//                {
-//                    context.Request.AsMessageActivity().Locale = "fr"; // force to french
-//                    context.ReplyWith(context.Request.AsMessageActivity().Text.Trim(), new { name = "joe" });
-//                });
-
-//            await adapter
-//                .Send("stringTemplate").AssertReply("fr: joe")
-//                .Send("activityTemplate").AssertReply("(Activity)fr: joe")
-//                .StartTest();
-//        }
-
-//        [TestMethod]
-//        public async Task Template_Middleware_override()
-//        {
-//            TestAdapter adapter = new TestAdapter();
-//            Bot bot = new Bot(adapter)
-//                .UseTemplates(templates1)
-//                .UseTemplates(templates2);
-
-//            bot.OnReceive(async (context) =>
-//                {
-//                    context.Request.AsMessageActivity().Locale = "fr"; // force to french
-//                    context.ReplyWith(context.Request.AsMessageActivity().Text.Trim(), new { name = "joe" });                    
-//                });
-
-//            await adapter
-//                .Send("stringTemplate2").AssertReply("fr: Yo joe")
-//                .Send("activityTemplate").AssertReply("(Activity)fr: joe")
-//                .StartTest();
-//        }
-
-//        [TestMethod]
-//        public async Task Template_Middleware_useTemplateEngine()
-//        {
-//            TestAdapter adapter = new TestAdapter();
-//            Bot bot = new Bot(adapter)
-//                .UseTemplateRenderer(new DictionaryRenderer(templates1))
-//                .UseTemplateRenderer(new DictionaryRenderer(templates2));
-//            bot.OnReceive(async (context) =>
-//                {
-//                    context.ReplyWith(context.Request.AsMessageActivity().Text.Trim(), new { name = "joe" });                    
-//                });
-
-//            await adapter
-//                .Send("stringTemplate").AssertReply("default: joe")
-//                .Send("activityTemplate").AssertReply("(Activity)default: joe")
-//                .StartTest();
-//        }
-//    }
-//}
-=======
 ﻿// Copyright (c) Microsoft Corporation. All rights reserved.
 // Licensed under the MIT License.
 
@@ -302,7 +90,7 @@
         public async Task Template_DictionaryTemplateEngine_SimpleStringBinging()
         {
             var engine = new DictionaryRenderer(templates1);
-            var result = await engine.RenderTemplate(null, "en", "stringTemplate", new { name="joe" });
+            var result = await engine.RenderTemplate(null, "en", "stringTemplate", new { name = "joe" });
             Assert.IsInstanceOfType(result, typeof(string));
             Assert.AreEqual("en: joe", (string)result);
         }
@@ -319,92 +107,93 @@
         }
 
 
-        [TestMethod]
-        public async Task Template_Middleware_defaultlookup()
-        {
+        //[TestMethod]
+        //public async Task Template_Middleware_defaultlookup()
+        //{
+        //    TestAdapter adapter = new TestAdapter()
+        //        .UseTemplates(templates1)
+        //        .UseTemplates(templates2);
+
+        //    await new TestFlow(adapter, async (context) =>
+        //        {
+        //            var templateManager = (TemplateManager)((BotContext)context)["TemplateManager"];
+        //            var activity = await templateManager.FindAndApplyTemplate(context, "default", context.Request.AsMessageActivity().Text.Trim(), new { name = "joe" });
+        //            context.Reply(activity);
+        //        })
+        //        .Send("stringTemplate").AssertReply("default: joe")
+        //        .Send("activityTemplate").AssertReply("(Activity)default: joe")
+        //        .StartTest();
+        //}
+
+        //[TestMethod]
+        //public async Task Template_Middleware_enLookup()
+        //{
+        //    TestAdapter adapter = new TestAdapter()
+        //        .UseTemplates(templates1)
+        //        .UseTemplates(templates2);
+
+        //    await new TestFlow(adapter, async (context) =>
+        //        {
+        //            context.Request.AsMessageActivity().Locale = "en"; // force to english
+        //            var templateManager = (TemplateManager)((BotContext)context)["TemplateManager"];
+        //            var activity = await templateManager.FindAndApplyTemplate(context, context.Request.Lo, context.Request.AsMessageActivity().Text.Trim(), new { name = "joe" });
+        //            context.Reply(activity);
+        //        })
+        //        .Send("stringTemplate").AssertReply("en: joe")
+        //        .Send("activityTemplate").AssertReply("(Activity)en: joe")
+        //        .StartTest();
+        //}
+
+        //[TestMethod]
+        //public async Task Template_Middleware_frLookup()
+        //{
+        //    TestAdapter adapter = new TestAdapter()
+        //        .UseTemplates(templates1)
+        //        .UseTemplates(templates2);
+
+
+        //    await new TestFlow(adapter, async (context) =>
+        //        {
+        //            context.Request.AsMessageActivity().Locale = "fr"; // force to french
+        //            context.ReplyWith(context.Request.AsMessageActivity().Text.Trim(), new { name = "joe" });
+        //        })
+        //        .Send("stringTemplate").AssertReply("fr: joe")
+        //        .Send("activityTemplate").AssertReply("(Activity)fr: joe")
+        //        .StartTest();
+        //}
+
+        //[TestMethod]
+        //public async Task Template_Middleware_override()
+        //{
+        //    TestAdapter adapter = new TestAdapter()
+        //        .UseTemplates(templates1)
+        //        .UseTemplates(templates2);
+
             
-            TestAdapter adapter= new TestAdapter()
-                .Use(new DictionaryRenderer(templates1))
-                .Use(new DictionaryRenderer(templates2));
-            await new TestFlow(adapter, async (context) =>
-                {
-                    context.ReplyWith(context.Request.AsMessageActivity().Text.Trim(), new { name = "joe" });                    
-                })
-                .Send("stringTemplate").AssertReply("default: joe")
-                .Send("activityTemplate").AssertReply("(Activity)default: joe")
-                .StartTest();
-        }
+        //    await new TestFlow(adapter, async (context) =>
+        //        {
+        //            context.Request.AsMessageActivity().Locale = "fr"; // force to french
+        //            context.ReplyWith(context.Request.AsMessageActivity().Text.Trim(), new { name = "joe" });
+        //        })
+        //        .Send("stringTemplate2").AssertReply("fr: Yo joe")
+        //        .Send("activityTemplate").AssertReply("(Activity)fr: joe")
+        //        .StartTest();
+        //}
 
-        [TestMethod]
-        public async Task Template_Middleware_enLookup()
-        {
-            
-            TestAdapter adapter= new TestAdapter()
-                .Use(new DictionaryRenderer(templates1))
-                .Use(new DictionaryRenderer(templates2));
+        //[TestMethod]
+        //public async Task Template_Middleware_useTemplateEngine()
+        //{
+        //    TestAdapter adapter = new TestAdapter()
+        //        .UseTemplateRenderer(new DictionaryRenderer(templates1))
+        //        .UseTemplateRenderer(new DictionaryRenderer(templates2));
 
-            await new TestFlow(adapter, async (context) =>
-                {
-                    context.Request.AsMessageActivity().Locale = "en"; // force to english
-                    context.ReplyWith(context.Request.AsMessageActivity().Text.Trim(), new { name = "joe" });                    
-                })
-                .Send("stringTemplate").AssertReply("en: joe")
-                .Send("activityTemplate").AssertReply("(Activity)en: joe")
-                .StartTest();
-        }
-
-        [TestMethod]
-        public async Task Template_Middleware_frLookup()
-        {
-            
-            TestAdapter adapter= new TestAdapter()
-                .Use(new DictionaryRenderer(templates1))
-                .Use(new DictionaryRenderer(templates2));
-
-            await new TestFlow(adapter, async (context) =>
-                {
-                    context.Request.AsMessageActivity().Locale = "fr"; // force to french
-                    context.ReplyWith(context.Request.AsMessageActivity().Text.Trim(), new { name = "joe" });
-                })
-                .Send("stringTemplate").AssertReply("fr: joe")
-                .Send("activityTemplate").AssertReply("(Activity)fr: joe")
-                .StartTest();
-        }
-
-        [TestMethod]
-        public async Task Template_Middleware_override()
-        {
-            
-            TestAdapter adapter= new TestAdapter()
-                .Use(new DictionaryRenderer(templates1))
-                .Use(new DictionaryRenderer(templates2));
-
-            await new TestFlow(adapter, async (context) =>
-                {
-                    context.Request.AsMessageActivity().Locale = "fr"; // force to french
-                    context.ReplyWith(context.Request.AsMessageActivity().Text.Trim(), new { name = "joe" });                    
-                })
-                .Send("stringTemplate2").AssertReply("fr: Yo joe")
-                .Send("activityTemplate").AssertReply("(Activity)fr: joe")
-                .StartTest();
-        }
-
-        [TestMethod]
-        public async Task Template_Middleware_useTemplateEngine()
-        {
-            
-            TestAdapter adapter= new TestAdapter()
-                .Use(new DictionaryRenderer(templates1))
-                .Use(new DictionaryRenderer(templates2));
-
-            await new TestFlow(adapter, async (context) =>
-                {
-                    context.ReplyWith(context.Request.AsMessageActivity().Text.Trim(), new { name = "joe" });                    
-                })
-                .Send("stringTemplate").AssertReply("default: joe")
-                .Send("activityTemplate").AssertReply("(Activity)default: joe")
-                .StartTest();
-        }
+        //    await new TestFlow(adapter, async (context) =>
+        //        {
+        //            context.ReplyWith(context.Request.AsMessageActivity().Text.Trim(), new { name = "joe" });
+        //        })
+        //        .Send("stringTemplate").AssertReply("default: joe")
+        //        .Send("activityTemplate").AssertReply("(Activity)default: joe")
+        //        .StartTest();
+        //}
     }
-}
->>>>>>> f1ba2640
+}