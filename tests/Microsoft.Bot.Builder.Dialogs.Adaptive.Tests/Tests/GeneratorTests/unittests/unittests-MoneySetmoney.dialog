--- conflicted
+++ resolved
@@ -12,20 +12,12 @@
         {
             "$kind": "Microsoft.SetProperty",
             "property": "$Money.number",
-<<<<<<< HEAD
-            "value": "=@money['number']"          
-=======
-            "value": "@money.number"          
->>>>>>> 27430298
+            "value": "=@money.number"          
         },
         {
             "$kind": "Microsoft.SetProperty",
             "property": "$Money.units",
-<<<<<<< HEAD
-            "value": "=@money['units']"          
-=======
-            "value": "@money.units"          
->>>>>>> 27430298
+            "value": "=@money.units"          
         }
     ]               
 }