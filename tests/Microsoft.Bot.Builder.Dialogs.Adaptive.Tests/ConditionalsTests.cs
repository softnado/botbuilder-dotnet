--- conflicted
+++ resolved
@@ -183,33 +183,5 @@
                 },
                 "(turn.test == 1)");
         }
-<<<<<<< HEAD
-
-        private TestFlow CreateFlow(AdaptiveDialog ruleDialog)
-        {
-            TypeFactory.Configuration = new ConfigurationBuilder().Build();
-
-            var explorer = new ResourceExplorer();
-            var storage = new MemoryStorage();
-            var convoState = new ConversationState(storage);
-            var userState = new UserState(storage);
-
-            var adapter = new TestAdapter(TestAdapter.CreateConversation(TestContext.TestName));
-            adapter
-                .UseStorage(storage)
-                .UseState(userState, convoState)
-                .Use(new RegisterClassMiddleware<ResourceExplorer>(explorer))
-                .UseAdaptiveDialogs()
-                .UseLanguageGeneration(explorer)
-                .Use(new TranscriptLoggerMiddleware(new FileTranscriptLogger()));
-
-            var dm = new DialogManager(ruleDialog);
-            return new TestFlow(adapter, async (turnContext, cancellationToken) =>
-            {
-                await dm.OnTurnAsync(turnContext, cancellationToken: cancellationToken).ConfigureAwait(false);
-            });
-        }
-=======
->>>>>>> 6f071b3c
     }
 }