{
  "text": "http://foo.com is where you can fly from seattle to dallas via denver",
  "intents": {
    "EntityTests": {
      "score": 0.944987357
    },
    "Travel": {
      "score": 0.0452092439
    },
    "Roles": {
      "score": 0.0297764745
    },
    "Weather_GetForecast": {
      "score": 0.0231683664
    },
    "search": {
      "score": 0.008871362
    },
    "None": {
      "score": 0.004223796
    },
    "SpecifyName": {
      "score": 0.00236839615
    },
    "Delivery": {
      "score": 0.0013232599
    },
    "Help": {
      "score": 0.0005449379
    },
    "Cancel": {
      "score": 0.000226470322
    },
    "Greeting": {
      "score": 0.000151786517
    }
  },
  "entities": {
    "$instance": {
      "Composite2": [
        {
          "startIndex": 0,
          "endIndex": 69,
          "text": "http : / / foo . com is where you can fly from seattle to dallas via denver",
          "type": "Composite2",
          "score": 0.962469339
        }
      ],
      "geographyV2": [
        {
          "startIndex": 41,
          "endIndex": 48,
          "text": "seattle",
          "type": "builtin.geographyV2.city"
        }
      ]
    },
    "Composite2": [
      {
        "$instance": {
          "City": [
            {
              "startIndex": 63,
              "endIndex": 69,
              "text": "denver",
              "type": "City",
              "score": 0.984729
            }
          ],
          "url": [
            {
              "startIndex": 0,
              "endIndex": 14,
              "text": "http://foo.com",
              "type": "builtin.url"
            }
          ],
          "From": [
            {
              "startIndex": 41,
              "endIndex": 48,
              "text": "seattle",
              "type": "City::From",
<<<<<<< HEAD
              "score": 0.995012
=======
              "score": 0.9992566
>>>>>>> 71a95281
            }
          ],
          "To": [
            {
              "startIndex": 52,
              "endIndex": 58,
              "text": "dallas",
              "type": "City::To",
<<<<<<< HEAD
              "score": 0.9924016
=======
              "score": 0.998420954
>>>>>>> 71a95281
            }
          ]
        },
        "City": [
          "denver"
        ],
        "url": [
          "http://foo.com"
        ],
        "From": [
          "seattle"
        ],
        "To": [
          "dallas"
        ]
      }
    ],
    "geographyV2": [
      {
        "type": "city",
        "location": "seattle"
      }
    ]
  },
  "sentiment": {
    "label": "neutral",
    "score": 0.5
  },
  "v2": {
    "query": "http://foo.com is where you can fly from seattle to dallas via denver",
    "topScoringIntent": {
      "intent": "EntityTests",
      "score": 0.944987357
    },
    "intents": [
      {
        "intent": "EntityTests",
        "score": 0.944987357
      },
      {
        "intent": "Travel",
        "score": 0.0452092439
      },
      {
        "intent": "Roles",
        "score": 0.0297764745
      },
      {
        "intent": "Weather.GetForecast",
        "score": 0.0231683664
      },
      {
        "intent": "search",
        "score": 0.008871362
      },
      {
        "intent": "None",
        "score": 0.004223796
      },
      {
        "intent": "SpecifyName",
        "score": 0.00236839615
      },
      {
        "intent": "Delivery",
        "score": 0.0013232599
      },
      {
        "intent": "Help",
        "score": 0.0005449379
      },
      {
        "intent": "Cancel",
        "score": 0.000226470322
      },
      {
        "intent": "Greeting",
        "score": 0.000151786517
      }
    ],
    "entities": [
      {
        "entity": "dallas",
        "type": "City::To",
        "startIndex": 52,
        "endIndex": 57,
        "score": 0.998420954
      },
      {
        "entity": "seattle",
        "type": "City::From",
        "startIndex": 41,
        "endIndex": 47,
        "score": 0.9992566
      },
      {
        "entity": "denver",
        "type": "City",
        "startIndex": 63,
        "endIndex": 68,
        "score": 0.984729
      },
      {
        "entity": "http : / / foo . com is where you can fly from seattle to dallas via denver",
        "type": "Composite2",
        "startIndex": 0,
        "endIndex": 68,
        "score": 0.962469339
      },
      {
        "entity": "seattle",
        "type": "builtin.geographyV2.city",
        "startIndex": 41,
        "endIndex": 47
      },
      {
        "entity": "http://foo.com",
        "type": "builtin.url",
        "startIndex": 0,
        "endIndex": 13,
        "resolution": {
          "value": "http://foo.com"
        }
      }
    ],
    "compositeEntities": [
      {
        "parentType": "Composite2",
        "value": "http : / / foo . com is where you can fly from seattle to dallas via denver",
        "children": [
          {
            "type": "City",
            "value": "denver"
          },
          {
            "type": "builtin.url",
            "value": "http://foo.com"
          },
          {
            "type": "City::From",
            "value": "seattle"
          },
          {
            "type": "City::To",
            "value": "dallas"
          }
        ]
      }
    ],
    "sentimentAnalysis": {
      "label": "neutral",
      "score": 0.5
    }
  }
}<|MERGE_RESOLUTION|>--- conflicted
+++ resolved
@@ -81,11 +81,7 @@
               "endIndex": 48,
               "text": "seattle",
               "type": "City::From",
-<<<<<<< HEAD
-              "score": 0.995012
-=======
               "score": 0.9992566
->>>>>>> 71a95281
             }
           ],
           "To": [
@@ -94,11 +90,7 @@
               "endIndex": 58,
               "text": "dallas",
               "type": "City::To",
-<<<<<<< HEAD
-              "score": 0.9924016
-=======
               "score": 0.998420954
->>>>>>> 71a95281
             }
           ]
         },
