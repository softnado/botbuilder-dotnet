﻿<Project Sdk="Microsoft.NET.Sdk.Web">

  <PropertyGroup>
    <TargetFramework>netcoreapp3.1</TargetFramework>
    <UserSecretsId>TestBot</UserSecretsId>
    <Configurations>Debug;Release</Configurations>
    <!-- The Jurrasic package isn't signed, so supress the warning. -->
    <NoWarn>$(NoWarn),CS8002</NoWarn>
  </PropertyGroup>

  <PropertyGroup Condition=" '$(Configuration)|$(Platform)' == 'Debug|AnyCPU' ">
    <DelaySign>false</DelaySign>
  </PropertyGroup>
  <ItemGroup>
    <Content Include="**/*.dialog" />
    <Content Include="**/*.lg" />
    <Content Include="**/*.lu" />
    <Content Include="**/*.schema" />
  </ItemGroup>

  <ItemGroup>
    <None Remove="Samples\QnAMakerBot\QnAMakerBot.main.dialog" />
  </ItemGroup>

  <ItemGroup>
    <None Remove="Samples\GeneratedForm\sandwich-MeatAndCheeseAsk.dialog" />
  </ItemGroup>

  <ItemGroup>
    <PackageReference Include="Jint" Version="2.11.58" />
    <PackageReference Include="Microsoft.ApplicationInsights.AspNetCore" Version="2.12.0" />
<<<<<<< HEAD
    <PackageReference Include="Microsoft.AspNetCore.App">
      <PrivateAssets Condition="'%(PackageReference.Version)' == ''">all</PrivateAssets>
      <Publish Condition="'%(PackageReference.Version)' == ''">true</Publish>
    </PackageReference>
=======
    <PackageReference Include="Microsoft.AspNetCore.Mvc.NewtonsoftJson" Version="3.1.1" />
>>>>>>> ece276f4
    <PackageReference Include="Microsoft.CodeAnalysis.CSharp.Scripting" Version="3.1.0-beta1-final" />
  </ItemGroup>

  <ItemGroup>
    <Folder Include="CustomDialogs\" />
    <Folder Include="wwwroot\" />
  </ItemGroup>

  <ItemGroup>
    <DotNetCliToolReference Include="Microsoft.VisualStudio.Web.CodeGeneration.Tools" Version="2.0.4" />
  </ItemGroup>

  <ItemGroup>
    <ProjectReference Include="..\..\libraries\integration\Microsoft.Bot.Builder.Integration.AspNet.Core\Microsoft.Bot.Builder.Integration.AspNet.Core.csproj" />
    <ProjectReference Include="..\..\libraries\Microsoft.Bot.Builder.Dialogs.Adaptive\Microsoft.Bot.Builder.Dialogs.Adaptive.csproj" />
    <ProjectReference Include="..\..\libraries\Microsoft.Bot.Builder.Dialogs.Debugging\Microsoft.Bot.Builder.Dialogs.Debugging.csproj" />
    <ProjectReference Include="..\..\libraries\Microsoft.Bot.Builder.Dialogs.Declarative\Microsoft.Bot.Builder.Dialogs.Declarative.csproj" />
    <ProjectReference Include="..\..\libraries\Microsoft.Bot.Builder.Dialogs\Microsoft.Bot.Builder.Dialogs.csproj" />
    <ProjectReference Include="..\..\libraries\Microsoft.Bot.Builder\Microsoft.Bot.Builder.csproj" />
    <ProjectReference Include="..\..\libraries\Microsoft.Bot.Connector\Microsoft.Bot.Connector.csproj" />
  </ItemGroup>

</Project><|MERGE_RESOLUTION|>--- conflicted
+++ resolved
@@ -29,14 +29,7 @@
   <ItemGroup>
     <PackageReference Include="Jint" Version="2.11.58" />
     <PackageReference Include="Microsoft.ApplicationInsights.AspNetCore" Version="2.12.0" />
-<<<<<<< HEAD
-    <PackageReference Include="Microsoft.AspNetCore.App">
-      <PrivateAssets Condition="'%(PackageReference.Version)' == ''">all</PrivateAssets>
-      <Publish Condition="'%(PackageReference.Version)' == ''">true</Publish>
-    </PackageReference>
-=======
     <PackageReference Include="Microsoft.AspNetCore.Mvc.NewtonsoftJson" Version="3.1.1" />
->>>>>>> ece276f4
     <PackageReference Include="Microsoft.CodeAnalysis.CSharp.Scripting" Version="3.1.0-beta1-final" />
   </ItemGroup>
 
