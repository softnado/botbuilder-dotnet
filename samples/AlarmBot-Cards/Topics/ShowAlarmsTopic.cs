﻿// Copyright (c) Microsoft Corporation. All rights reserved.
// Licensed under the MIT License.

using System;
using System.Collections.Generic;
using System.Threading.Tasks;
using AlarmBot.Models;
using AlarmBot.Responses;
using Microsoft.Bot.Builder;
using Microsoft.Bot.Builder.Core.Extensions;

namespace AlarmBot.Topics
{
    /// <summary>
    /// Topic for showing alarms
    /// </summary>
    public class ShowAlarmsTopic : ITopic
    {
        public string Name { get; set; } = "ShowAlarms";

        /// <summary>
        /// Called when topic is activated (SINGLE TURN)
        /// </summary>
        /// <param name="context"></param>
        /// <returns></returns>
        public async Task<bool> StartTopic(IBotContext context)
        {
            await ShowAlarms(context);

            // end the topic immediately
            return false;
        }

        /// <summary>
        /// called while topic active
        /// </summary>
        /// <param name="context"></param>
        /// <returns></returns>
        public Task<bool> ContinueTopic(IBotContext context)
        {
            throw new NotImplementedException();
        }

        /// <summary>
        ///  Called when a topic is resumed
        /// </summary>
        /// <param name="context"></param>
        /// <returns></returns>
        public Task<bool> ResumeTopic(IBotContext context)
        {
            throw new NotImplementedException();
        }

<<<<<<< HEAD
        public static Task ShowAlarms(IBotContext context)
=======

        public static async Task ShowAlarms(IBotContext context)
>>>>>>> 0b841251
        {
            var userState = context.GetUserState<UserData>();

            if (userState.Alarms == null)
            {
                userState.Alarms = new List<Alarm>();
            }

            await ShowAlarmsTopicResponses.ReplyWithShowAlarms(context, userState.Alarms);            
        }
    }
}<|MERGE_RESOLUTION|>--- conflicted
+++ resolved
@@ -51,12 +51,8 @@
             throw new NotImplementedException();
         }
 
-<<<<<<< HEAD
-        public static Task ShowAlarms(IBotContext context)
-=======
 
         public static async Task ShowAlarms(IBotContext context)
->>>>>>> 0b841251
         {
             var userState = context.GetUserState<UserData>();
 
