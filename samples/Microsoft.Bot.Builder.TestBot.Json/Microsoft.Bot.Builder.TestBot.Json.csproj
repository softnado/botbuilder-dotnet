--- conflicted
+++ resolved
@@ -33,15 +33,9 @@
   </ItemGroup>
 
   <ItemGroup>
-<<<<<<< HEAD
-    <Content Include="Samples\EmailBot\Service\MSGraph\ReplyEmails.dialog" />
-    <Content Include="Samples\EmailBot\Service\MSGraph\ForwardEmails.dialog" />
-    <Content Include="Samples\EmailBot\Service\MSGraph\SendEmails.dialog" />
-=======
     <Content Include="CustomSteps\Testbot.CalculateDogYears.schema" />
     <Content Include="CustomSteps\Testbot.CSharpStep.schema" />
     <Content Include="CustomSteps\Testbot.JavascriptStep.schema" />
->>>>>>> 0ef749b5
     <Content Include="Samples\RootDialog\RootDialog.lg" />
     <Content Include="Samples\RootDialog\RootDialog.main.dialog" />
     <Content Include="Samples\08 - ExternalLanguage\ExternalLanguage.main.lg" />
