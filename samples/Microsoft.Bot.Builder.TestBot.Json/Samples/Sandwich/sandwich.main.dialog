--- conflicted
+++ resolved
@@ -10,12 +10,8 @@
                 {
                     "$comment": "**** Primary ordering dialog ****",
                     "$type": "Microsoft.AdaptiveDialog",
-<<<<<<< HEAD
+                    "recognizer":  "OrderSandwichApp.lu",
                     "events": [
-=======
-                    "recognizer":  "OrderSandwichApp.lu",
-                    "rules": [
->>>>>>> 508a4b6c
                         {
                             "$comment": "**** Start of slot mapping over conversation.order as frame ****",
                             "$type": "Microsoft.OnDialogEvent",
