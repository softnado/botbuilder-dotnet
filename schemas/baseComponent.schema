{
    "$schema": "http://json-schema.org/draft-07/schema#",
    "$id": "https://raw.githubusercontent.com/microsoft/botbuilder-dotnet/{branch}/schemas/component.schema",
    "title": "JSON Schema definition for dialog schemas.",
    "description": "In order to create a component for Bot Framework .dialog files you need to create a schema file describing your configuration that meets this definition.  This extends http://json-schema.org/draft-07/schema#.",
    "definitions": {
        "role": {
            "title": "$role",
            "description": "Defines the role played in the dialog schema [lg|expression|union()].",
            "type": "string",
            "pattern": "^((lg)|(expression)|(memoryPath)|(union)|(union\\([a-zA-Z][a-zA-Z0-9.]*\\)))$"
        },
        "id": {
            "title": "$id",
            "description": "Inline id for reuse of an inline definition",
            "type": "string",
            "pattern": "^([a-zA-Z][a-zA-Z0-9.]*)$"
        },
        "copy": {
            "title": "$copy",
            "description": "Copy the definition by id from a .dialog file.",
            "type": "string",
            "pattern": "^(([a-zA-Z][a-zA-Z0-9.]*)?(#[a-zA-Z][a-zA-Z0-9.]*)?)$"
        },
        "kind": {
            "title": "$kind",
            "description": "Defines the valid properties for the component you are configuring (from a dialog .schema file)",
            "type": "string",
            "pattern": "^[a-zA-Z][a-zA-Z0-9.]*$"
        },
        "designer": {
            "title": "$designer",
            "type": "object",
            "description": "Extra information for the Bot Framework Designer."
        },
<<<<<<< HEAD
        "expression": {
        },
=======
>>>>>>> 8d8b2b59
        "lg": {
            "type": "string",
            "description": "String is used for language generation."
        },
        "memoryPath": {
            "type": "string",
            "description": "String must contain a memory path.",
            "pattern": "^[a-zA-Z][a-zA-Z0-9.]*$"
        },
        "boolExpression": {
            "type": [ "boolean", "string"]
        },
        "integerExpression": {
            "type": [ "integer", "string" ]
        },
        "numberExpression": {
            "type": [ "number", "string" ]
        },
        "valueExpression": {
            "type": [ "object", "array", "number", "integer", "boolean", "string"]
        }
    },
    "properties": {
        "$role": {
            "oneOf": [
                {
                    "$ref": "#/definitions/role"
                },
                {
                    "type": "array",
                    "items": {
                        "$ref": "#/definitions/role"
                    }
                }
            ]
        },
        "$kind": {
            "$ref": "#/definitions/kind"
        }
    }
}<|MERGE_RESOLUTION|>--- conflicted
+++ resolved
@@ -33,11 +33,6 @@
             "type": "object",
             "description": "Extra information for the Bot Framework Designer."
         },
-<<<<<<< HEAD
-        "expression": {
-        },
-=======
->>>>>>> 8d8b2b59
         "lg": {
             "type": "string",
             "description": "String is used for language generation."
