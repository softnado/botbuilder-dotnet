--- conflicted
+++ resolved
@@ -32,13 +32,9 @@
     <PackageReference Include="Thrzn41.WebexTeams" Version="1.6.2" />
     <PackageReference Include="Microsoft.Bot.Builder.Integration.AspNet.Core" Condition=" '$(IsBuildServer)' == '' " Version="4.8.0-local" />
     <PackageReference Include="Microsoft.Bot.Builder.Integration.AspNet.Core" Condition=" '$(IsBuildServer)' != '' " Version="$(ReleasePackageVersion)" />
-<<<<<<< HEAD
-    <PackageReference Include="Microsoft.SourceLink.GitHub" Version="1.0.0" PrivateAssets="All"/>
-=======
     <PackageReference Include="SourceLink.Create.CommandLine" Version="2.8.3" >
       <PrivateAssets>all</PrivateAssets>
     </PackageReference>
->>>>>>> d727a440
   </ItemGroup>
 
   <ItemGroup>
