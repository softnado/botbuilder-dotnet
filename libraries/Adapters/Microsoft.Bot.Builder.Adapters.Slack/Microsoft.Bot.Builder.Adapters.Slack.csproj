﻿<Project Sdk="Microsoft.NET.Sdk">
  <PropertyGroup>
    <Version Condition=" '$(IsBuildServer)' == '' ">4.8.0-local</Version>
    <Version Condition=" '$(IsBuildServer)' != '' ">$(PreviewPackageVersion)</Version>
    <PackageVersion Condition=" '$(IsBuildServer)' == '' ">4.8.0-local</PackageVersion>
    <PackageVersion Condition=" '$(IsBuildServer)' != '' ">$(PreviewPackageVersion)</PackageVersion>
    <Configurations>Debug;Release;</Configurations>
    <GeneratePackageOnBuild>true</GeneratePackageOnBuild>
  </PropertyGroup>

  <PropertyGroup>
    <TargetFramework>netstandard2.0</TargetFramework>
    <PackageId>Microsoft.Bot.Builder.Adapters.Slack</PackageId>
    <Description>Library for connecting bots with Slack.</Description>
    <Summary>This library implements C# classes for the Slack adapter.</Summary>
    <!-- The SlackAPI package isn't signed, so supress the warning. There seems to not be a way to supress this for ONLY SlackAPI. -->
    <NoWarn>$(NoWarn),CS8002</NoWarn>
  </PropertyGroup>

  <PropertyGroup Condition="'$(Configuration)|$(Platform)' == 'Release|AnyCPU' ">
    <DocumentationFile>bin\$(Configuration)\$(TargetFramework)\Microsoft.Bot.Builder.Adapters.Slack.xml</DocumentationFile>
    <TreatWarningsAsErrors>true</TreatWarningsAsErrors>
    <WarningsAsErrors />
  </PropertyGroup>

  <PropertyGroup Condition="'$(Configuration)|$(Platform)'=='Debug|AnyCPU'">
    <DebugType>Full</DebugType>
    <DebugSymbols>true</DebugSymbols>
  </PropertyGroup>

  <ItemGroup>
    <PackageReference Include="Newtonsoft.Json" Version="12.0.3" />
    <PackageReference Include="SlackAPI" Version="1.1.2" />
<<<<<<< HEAD
    <PackageReference Include="Microsoft.SourceLink.GitHub" Version="1.0.0" PrivateAssets="All"/>
=======
    <PackageReference Include="SourceLink.Create.CommandLine" Version="2.8.3" >
      <PrivateAssets>all</PrivateAssets>
    </PackageReference>
>>>>>>> d727a440
    <PackageReference Include="Microsoft.Bot.Builder.Integration.AspNet.Core" Condition=" '$(IsBuildServer)' == '' " Version="4.8.0-local" />
    <PackageReference Include="Microsoft.Bot.Builder.Integration.AspNet.Core" Condition=" '$(IsBuildServer)' != '' " Version="$(ReleasePackageVersion)" />
  </ItemGroup>

  <ItemGroup>
    <ProjectReference Include="..\..\integration\Microsoft.Bot.Builder.Integration.AspNet.Core\Microsoft.Bot.Builder.Integration.AspNet.Core.csproj" />
  </ItemGroup>

</Project><|MERGE_RESOLUTION|>--- conflicted
+++ resolved
@@ -31,13 +31,9 @@
   <ItemGroup>
     <PackageReference Include="Newtonsoft.Json" Version="12.0.3" />
     <PackageReference Include="SlackAPI" Version="1.1.2" />
-<<<<<<< HEAD
-    <PackageReference Include="Microsoft.SourceLink.GitHub" Version="1.0.0" PrivateAssets="All"/>
-=======
     <PackageReference Include="SourceLink.Create.CommandLine" Version="2.8.3" >
       <PrivateAssets>all</PrivateAssets>
     </PackageReference>
->>>>>>> d727a440
     <PackageReference Include="Microsoft.Bot.Builder.Integration.AspNet.Core" Condition=" '$(IsBuildServer)' == '' " Version="4.8.0-local" />
     <PackageReference Include="Microsoft.Bot.Builder.Integration.AspNet.Core" Condition=" '$(IsBuildServer)' != '' " Version="$(ReleasePackageVersion)" />
   </ItemGroup>
