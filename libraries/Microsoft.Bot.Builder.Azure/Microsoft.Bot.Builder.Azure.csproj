﻿<Project Sdk="Microsoft.NET.Sdk">
  <PropertyGroup>
    <Version Condition=" '$(IsBuildServer)' == '' ">4.8.0-local</Version>
    <Version Condition=" '$(IsBuildServer)' != '' ">$(ReleasePackageVersion)</Version>
    <PackageVersion Condition=" '$(IsBuildServer)' == '' ">4.8.0-local</PackageVersion>
    <PackageVersion Condition=" '$(IsBuildServer)' != '' ">$(ReleasePackageVersion)</PackageVersion>
    <Configurations>Debug;Release</Configurations>
    <GeneratePackageOnBuild>true</GeneratePackageOnBuild>
  </PropertyGroup>

  <PropertyGroup>
    <TargetFramework>netstandard2.0</TargetFramework>
    <Description>Azure classes for using Azure Services on the Microsoft Bot Builder SDK</Description>
  </PropertyGroup>

  <PropertyGroup Condition=" '$(Configuration)|$(Platform)' == 'Release|AnyCPU' ">
    <DocumentationFile>bin\$(Configuration)\netstandard2.0\Microsoft.Bot.Builder.Azure.xml</DocumentationFile>
  </PropertyGroup>

  <PropertyGroup Condition="'$(Configuration)|$(Platform)'=='Debug|AnyCPU'">
    <DebugType>Full</DebugType>
    <DebugSymbols>true</DebugSymbols>
  </PropertyGroup>

  <PropertyGroup>
    <!-- The KeyVault package, picked up as a transitive dependency of the Azure Storage libraries
        doesn't yet support NetStandard20. I confirmed with the Azure Storage team that this warning
        is fine, and can be supressed.

        It does appear the Azure SDK team is "in-process" of supporting NetStandard20 as seen in this
        Commit: https://github.com/Azure/azure-sdk-for-net/commit/b0d42d14bfe92a24996826b2487ba592e644f581

        We cannot apply the no-warn supression directly to the package links below as
        they're not picked up across transitive dependencies. See this GitHub Issue for details:
        https://github.com/NuGet/Home/issues/5740
        -->
    <NoWarn>$(NoWarn);NU1701</NoWarn>
  </PropertyGroup>

  <ItemGroup>
    <Content Include="**/*.dialog" />
    <Content Include="**/*.lg" />
    <Content Include="**/*.lu" />
    <Content Include="**/*.schema" />
  </ItemGroup>
  
  <ItemGroup>
    <PackageReference Include="Microsoft.Rest.ClientRuntime" Version="2.3.21" />
    <PackageReference Include="AsyncUsageAnalyzers" Version="1.0.0-alpha003" PrivateAssets="all" />
    <PackageReference Include="Microsoft.Azure.Cosmos" Version="3.2.0" />
    <PackageReference Include="Microsoft.Azure.DocumentDB.Core" Version="2.1.2" />
    <PackageReference Include="Microsoft.Azure.Storage.Blob" Version="9.4.2" />
    <PackageReference Include="Newtonsoft.Json" Version="12.0.3" />
<<<<<<< HEAD
    <PackageReference Include="Microsoft.SourceLink.GitHub" Version="1.0.0" PrivateAssets="All"/>
=======
    <PackageReference Include="SourceLink.Create.CommandLine" Version="2.8.3" >
      <PrivateAssets>all</PrivateAssets>
    </PackageReference>
>>>>>>> d727a440
    <PackageReference Include="System.Threading.Tasks.Extensions" Version="4.5.1" />
    <PackageReference Include="Microsoft.Bot.Builder" Condition=" '$(IsBuildServer)' == '' " Version="4.8.0-local" />
    <PackageReference Include="Microsoft.Bot.Builder" Condition=" '$(IsBuildServer)' != '' " Version="$(ReleasePackageVersion)" />
  </ItemGroup>

  <ItemGroup>
    <ProjectReference Include="..\Microsoft.Bot.Builder\Microsoft.Bot.Builder.csproj" />
  </ItemGroup>
</Project><|MERGE_RESOLUTION|>--- conflicted
+++ resolved
@@ -51,13 +51,9 @@
     <PackageReference Include="Microsoft.Azure.DocumentDB.Core" Version="2.1.2" />
     <PackageReference Include="Microsoft.Azure.Storage.Blob" Version="9.4.2" />
     <PackageReference Include="Newtonsoft.Json" Version="12.0.3" />
-<<<<<<< HEAD
-    <PackageReference Include="Microsoft.SourceLink.GitHub" Version="1.0.0" PrivateAssets="All"/>
-=======
     <PackageReference Include="SourceLink.Create.CommandLine" Version="2.8.3" >
       <PrivateAssets>all</PrivateAssets>
     </PackageReference>
->>>>>>> d727a440
     <PackageReference Include="System.Threading.Tasks.Extensions" Version="4.5.1" />
     <PackageReference Include="Microsoft.Bot.Builder" Condition=" '$(IsBuildServer)' == '' " Version="4.8.0-local" />
     <PackageReference Include="Microsoft.Bot.Builder" Condition=" '$(IsBuildServer)' != '' " Version="$(ReleasePackageVersion)" />
