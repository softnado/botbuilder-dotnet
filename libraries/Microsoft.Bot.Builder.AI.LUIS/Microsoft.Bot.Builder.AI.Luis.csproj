--- conflicted
+++ resolved
@@ -34,13 +34,9 @@
   <ItemGroup>
     <PackageReference Include="AsyncUsageAnalyzers" Version="1.0.0-alpha003" PrivateAssets="all" />
     <PackageReference Include="Newtonsoft.Json" Version="12.0.3" />
-<<<<<<< HEAD
-    <PackageReference Include="Microsoft.SourceLink.GitHub" Version="1.0.0" PrivateAssets="All"/>
-=======
     <PackageReference Include="SourceLink.Create.CommandLine" Version="2.8.3" >
       <PrivateAssets>all</PrivateAssets>
     </PackageReference>
->>>>>>> d727a440
     <PackageReference Include="Microsoft.Azure.CognitiveServices.Language.LUIS.Runtime" Version="2.1.0" />
     <PackageReference Include="Microsoft.Bot.Schema" Condition=" '$(IsBuildServer)' == '' " Version="4.8.0-local" />
     <PackageReference Include="Microsoft.Bot.Schema" Condition=" '$(IsBuildServer)' != '' " Version="$(ReleasePackageVersion)" />
