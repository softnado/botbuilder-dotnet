--- conflicted
+++ resolved
@@ -8,11 +8,8 @@
 using Antlr4.Runtime;
 using Antlr4.Runtime.Misc;
 using Antlr4.Runtime.Tree;
-<<<<<<< HEAD
 using Microsoft.Bot.Expressions.parser;
-=======
 using Newtonsoft.Json.Linq;
->>>>>>> 8733ee2d
 
 namespace Microsoft.Bot.Expressions
 {
@@ -176,7 +173,6 @@
                 }
             }
 
-<<<<<<< HEAD
             public override Expression VisitStringInterpolationAtom([NotNull] ExpressionParser.StringInterpolationAtomContext context)
             {
                 var children = new List<Expression>();
@@ -185,7 +181,7 @@
                     switch (node.Symbol.Type)
                     {
                         case ExpressionParser.TEMPLATE:
-                            var expressionString = node.GetText().TrimStart('@').TrimStart('{').TrimEnd('}');
+                            var expressionString = TrimExpression(node.GetText());
                             children.Add(new ExpressionEngine(_lookup).Parse(expressionString));
                             break;
                         case ExpressionParser.TEXT_CONTENT:
@@ -200,22 +196,22 @@
                 }
 
                 return MakeExpression(ExpressionType.Concat, children.ToArray());
-=======
+            }
+
             public override Expression VisitConstantAtom([NotNull] ExpressionParser.ConstantAtomContext context)
             {
                 var text = context.GetText();
-                if (string.IsNullOrWhiteSpace(text.TrimStart('[').TrimEnd(']')))
+                if (text.StartsWith("[") && text.EndsWith("]") && string.IsNullOrWhiteSpace(text.Substring(1, text.Length - 2))) 
                 {
                     return Expression.ConstantExpression(new JArray());
                 }
 
-                if (string.IsNullOrWhiteSpace(text.TrimStart('{').TrimEnd('}')))
+                if (text.StartsWith("{") && text.EndsWith("}") && string.IsNullOrWhiteSpace(text.Substring(1, text.Length - 2)))
                 {
                     return Expression.ConstantExpression(new JObject());
                 }
 
                 throw new Exception($"Unrecognized constant: {text}");
->>>>>>> 8733ee2d
             }
 
             private Expression MakeExpression(string type, params Expression[] children)
@@ -242,6 +238,18 @@
 
                 return exp.Substring(1);
             }
+
+            private string TrimExpression(string expression)
+            {
+                var result = expression.Trim().TrimStart('@').Trim();
+
+                if (result.StartsWith("{") && result.EndsWith("}"))
+                {
+                    result = result.Substring(1, result.Length - 2);
+                }
+
+                return result;
+            }
         }
     }
 }