﻿// Copyright (c) Microsoft Corporation. All rights reserved.
// Licensed under the MIT License.

using System;
using System.Linq;
using System.Text;
using Microsoft.Bot.Expressions.Memory;
using Newtonsoft.Json;

namespace Microsoft.Bot.Expressions
{
    /// <summary>
    /// Type expected from evaluating an expression.
    /// </summary>
    public enum ReturnType
    {
        /// <summary>
        /// True or false boolean value.
        /// </summary>
        Boolean,

        /// <summary>
        /// Numerical value like int, float, double, ...
        /// </summary>
        Number,

        /// <summary>
        /// Any value is possible.
        /// </summary>
        Object,

        /// <summary>
        /// String value.
        /// </summary>
        String,
    }

    /// <summary>
    /// An expression which can be analyzed or evaluated to produce a value.
    /// </summary>
    /// <remarks>
    /// This provides an open-ended wrapper that supports a number of built-in functions and can also be extended at runtime.
    /// It also supports validation of the correctness of an expression and evaluation that should be exception free.
    /// </remarks>
    public class Expression
    {
        /// <summary>
        /// Initializes a new instance of the <see cref="Expression"/> class.
        /// Built-in expression constructor.
        /// </summary>
        /// <param name="type">Type of built-in expression from <see cref="ExpressionType"/>.</param>
        /// <param name="children">Child expressions.</param>
        public Expression(string type, params Expression[] children)
        {
            Evaluator = BuiltInFunctions.Lookup(type);
            Children = children;
        }

        /// <summary>
        /// Initializes a new instance of the <see cref="Expression"/> class.
        /// Expression constructor.
        /// </summary>
        /// <param name="evaluator">Information about how to validate and evaluate expression.</param>
        /// <param name="children">Child expressions.</param>
        public Expression(ExpressionEvaluator evaluator, params Expression[] children)
        {
            Evaluator = evaluator;
            Children = children;
        }

        /// <summary>
        /// Gets type of expression.
        /// </summary>
        /// <value>
        /// Type of expression.
        /// </value>
        public string Type => Evaluator.Type;

        public ExpressionEvaluator Evaluator { get; }

        /// <summary>
        /// Gets or sets children expressions.
        /// </summary>
        /// <value>
        /// Children expressions.
        /// </value>
        public Expression[] Children { get; set; }

        /// <summary>
        /// Gets expected result of evaluating expression.
        /// </summary>
        /// <value>
        /// Expected result of evaluating expression.
        /// </value>
        public ReturnType ReturnType => Evaluator.ReturnType;

        /// <summary>
        /// Make an expression and validate it.
        /// </summary>
        /// <param name="type">Type of expression from <see cref="ExpressionType"/>.</param>
        /// <param name="children">Child expressions.</param>
        /// <returns>New expression.</returns>
        public static Expression MakeExpression(string type, params Expression[] children)
        {
            var expr = new Expression(type, children);
            expr.Validate();
            return expr;
        }

        /// <summary>
        /// Make an expression and validate it.
        /// </summary>
        /// <param name="evaluator">Information about how to validate and evaluate expression.</param>
        /// <param name="children">Child expressions.</param>
        /// <returns>New expression.</returns>
        public static Expression MakeExpression(ExpressionEvaluator evaluator, params Expression[] children)
        {
            var expr = new Expression(evaluator, children);
            expr.Validate();
            return expr;
        }

        /// <summary>
        /// Construct an expression from a <see cref="EvaluateExpressionDelegate"/>.
        /// </summary>
        /// <param name="function">Function to create an expression from.</param>
        /// <returns>New expression.</returns>
        public static Expression LambaExpression(EvaluateExpressionDelegate function)
            => new Expression(new ExpressionEvaluator(ExpressionType.Lambda, function));

        /// <summary>
        /// Construct an expression from a lambda expression over the state.
        /// </summary>
        /// <remarks>Exceptions will be caught and surfaced as an error string.</remarks>
        /// <param name="function">Lambda expression to evaluate.</param>
        /// <returns>New expression.</returns>
        public static Expression Lambda(Func<object, object> function)
            => new Expression(new ExpressionEvaluator(ExpressionType.Lambda, (expression, state) =>
            {
                object value = null;
                string error = null;
                try
                {
                    value = function(state);
                }
                catch (Exception e)
                {
                    error = e.Message;
                }

                return (value, error);
            }));

        /// <summary>
        /// Construct and validate an Set a property expression to a value expression.
        /// </summary>
        /// <param name="property">property expression.</param>
        /// <param name="value">value expression.</param>
        /// <returns>New expression.</returns>
        public static Expression SetPathToValue(Expression property, Expression value)
            => Expression.MakeExpression(ExpressionType.SetPathToValue, property, value);

        /// <summary>
        /// Construct and validate an Set a property expression to a value expression.
        /// </summary>
        /// <param name="property">property expression.</param>
        /// <param name="value">value object.</param>
        /// <returns>New expression.</returns>
        public static Expression SetPathToValue(Expression property, object value)
        {
            if (value is Expression)
            {
                return Expression.MakeExpression(ExpressionType.SetPathToValue, property, (Expression)value);
            }
            else
            {
                return Expression.MakeExpression(ExpressionType.SetPathToValue, property, Expression.ConstantExpression(value));
            }
        }

        /// <summary>
        /// Construct and validate an Equals expression.
        /// </summary>
        /// <param name="children">Child clauses.</param>
        /// <returns>New expression.</returns>
        public static Expression EqualsExpression(params Expression[] children)
        => Expression.MakeExpression(ExpressionType.Equal, children);

        /// <summary>
        /// Construct and validate an And expression.
        /// </summary>
        /// <param name="children">Child clauses.</param>
        /// <returns>New expression.</returns>
        public static Expression AndExpression(params Expression[] children)
        {
            if (children.Count() > 1)
            {
                return Expression.MakeExpression(ExpressionType.And, children);
            }

            return children.Single();
        }

        /// <summary>
        /// Construct and validate an Or expression.
        /// </summary>
        /// <param name="children">Child clauses.</param>
        /// <returns>New expression.</returns>
        public static Expression OrExpression(params Expression[] children)
        {
            if (children.Count() > 1)
            {
                return Expression.MakeExpression(ExpressionType.Or, children);
            }

            return children.Single();
        }

        /// <summary>
        /// Construct and validate a Not expression.
        /// </summary>
        /// <param name="child">Child clauses.</param>
        /// <returns>New expression.</returns>
        public static Expression NotExpression(Expression child)
            => Expression.MakeExpression(ExpressionType.Not, child);

        /// <summary>
        /// Construct a constant expression.
        /// </summary>
        /// <param name="value">Constant value.</param>
        /// <returns>New expression.</returns>
        public static Expression ConstantExpression(object value)
            => new Constant(value);

        /// <summary>
        /// Construct and validate a property accessor.
        /// </summary>
        /// <param name="property">Property to lookup.</param>
        /// <param name="instance">Expression to get instance that contains property or null for global state.</param>
        /// <returns>New expression.</returns>
        public static Expression Accessor(string property, Expression instance = null)
            => instance == null
            ? MakeExpression(ExpressionType.Accessor, ConstantExpression(property))
            : MakeExpression(ExpressionType.Accessor, ConstantExpression(property), instance);

        /// <summary>
        /// Validate immediate expression.
        /// </summary>
        public void Validate() => Evaluator.ValidateExpression(this);

        /// <summary>
        /// Recursively validate the expression tree.
        /// </summary>
        public void ValidateTree()
        {
            Validate();
            foreach (var child in Children)
            {
                child.ValidateTree();
            }
        }

        /// <summary>
        /// Evaluate the expression.
        /// </summary>
        /// <typeparam name="T">type of result of the expression.</typeparam>
        /// <param name="state">
        /// Global state to evaluate accessor expressions against.  Can be <see cref="System.Collections.Generic.IDictionary{String, Object}"/>,
        /// <see cref="System.Collections.IDictionary"/> otherwise reflection is used to access property and then indexer.
        /// </param>
        /// <returns>Computed value and an error string.  If the string is non-null, then there was an evaluation error.</returns>
        public (object value, string error) TryEvaluate(object state)
            => this.TryEvaluate<object>(state);

        /// <summary>
        /// Evaluate the expression.
        /// </summary>
<<<<<<< HEAD
        /// <typeparam name="T">type of result of the expression.</typeparam>
=======
>>>>>>> 8d8b2b59
        /// <param name="state">
        /// Global state to evaluate accessor expressions against.  Can be <see cref="System.Collections.Generic.IDictionary{String, Object}"/>,
        /// <see cref="System.Collections.IDictionary"/> otherwise reflection is used to access property and then indexer.
        /// </param>
        /// <returns>Computed value and an error string.  If the string is non-null, then there was an evaluation error.</returns>
        public (object value, string error) TryEvaluate(IMemory state)
            => this.TryEvaluate<object>(state);

        /// <summary>
        /// Evaluate the expression.
        /// </summary>
        /// <typeparam name="T">type of result of the expression.</typeparam>
        /// <param name="state">
        /// Global state to evaluate accessor expressions against.  Can be <see cref="System.Collections.Generic.IDictionary{String, Object}"/>,
        /// <see cref="System.Collections.IDictionary"/> otherwise reflection is used to access property and then indexer.
        /// </param>
        /// <returns>Computed value and an error string.  If the string is non-null, then there was an evaluation error.</returns>
        public (T value, string error) TryEvaluate<T>(object state)
        => this.TryEvaluate<T>(SimpleObjectMemory.Wrap(state));

        /// <summary>
        /// Evaluate the expression.
        /// </summary>
        /// <typeparam name="T">type of result of the expression.</typeparam>
        /// <param name="state">
        /// Global state to evaluate accessor expressions against.  Can be <see cref="System.Collections.Generic.IDictionary{String, Object}"/>,
        /// <see cref="System.Collections.IDictionary"/> otherwise reflection is used to access property and then indexer.
        /// </param>
        /// <returns>Computed value and an error string.  If the string is non-null, then there was an evaluation error.</returns>
        public (T value, string error) TryEvaluate<T>(IMemory state)
        {
            var (result, error) = Evaluator.TryEvaluate(this, state);
            if (error != null)
            {
                return (default(T), error);
            }

            if (result is T)
            {
                return ((T)result, error);
            }

            try
            {
                if (typeof(T) == typeof(object))
                {
                    if (result == null)
                    {
                        return (default(T), error);
                    }

                    return ((T)result, error);
                }

                if (typeof(T) == typeof(string))
                {
                    if (result == null)
                    {
                        return (default(T), null);
                    }

                    return ((T)(object)result.ToString(), error);
                }
                
                if (typeof(T) == typeof(bool))
                {
                    return ((T)(object)Convert.ToBoolean(result), error);
                }
                
                if (typeof(T) == typeof(byte))
                {
                    return ((T)(object)Convert.ToByte(result), (Convert.ToByte(result) == Convert.ToDouble(result)) ? null : Error<T>(result));
                }
                
                if (typeof(T) == typeof(short))
                {
                    return ((T)(object)Convert.ToInt16(result), (Convert.ToInt16(result) == Convert.ToDouble(result)) ? null : Error<T>(result));
                }
                
                if (typeof(T) == typeof(int))
                {
                    return ((T)(object)Convert.ToInt32(result), (Convert.ToInt32(result) == Convert.ToDouble(result)) ? null : Error<T>(result));
                }
                
                if (typeof(T) == typeof(long))
                {
                    return ((T)(object)Convert.ToInt64(result), (Convert.ToInt64(result) == Convert.ToDouble(result)) ? null : Error<T>(result));
                }
                
                if (typeof(T) == typeof(ushort))
                {
                    return ((T)(object)Convert.ToUInt16(result), (Convert.ToUInt16(result) == Convert.ToDouble(result)) ? null : Error<T>(result));
                }
                
                if (typeof(T) == typeof(uint))
                {
                    return ((T)(object)Convert.ToUInt32(result), (Convert.ToUInt32(result) == Convert.ToDouble(result)) ? null : Error<T>(result));
                }
                
                if (typeof(T) == typeof(ulong))
                {
                    return ((T)(object)Convert.ToUInt64(result), (Convert.ToUInt64(result) == Convert.ToDouble(result)) ? null : Error<T>(result));
                }
                
                if (typeof(T) == typeof(float))
                {
                    return ((T)(object)Convert.ToSingle(Convert.ToDecimal(result)), null);
                }
                
                if (typeof(T) == typeof(double))
                {
                    return ((T)(object)Convert.ToDouble(Convert.ToDecimal(result)), null);
                }

                if (result == null)
                {
                    return (default(T), error);
                }

                return (JsonConvert.DeserializeObject<T>(JsonConvert.SerializeObject(result)), null);
            }
            catch
            {
                return (default(T), Error<T>(result));
            }
        }

        public override string ToString()
        {
            var builder = new StringBuilder();
            var valid = false;

            // Special support for memory paths
            if (Type == ExpressionType.Accessor && Children.Length >= 1)
            {
                if (Children[0] is Constant cnst
                    && cnst.Value is string prop)
                {
                    if (Children.Length == 1)
                    {
                        valid = true;
                        builder.Append(prop);
                    }
                    else if (Children.Length == 2)
                    {
                        valid = true;
                        builder.Append(Children[1].ToString());
                        builder.Append('.');
                        builder.Append(prop);
                    }
                }
            }

            // Element support
            else if (Type == ExpressionType.Element && Children.Length == 2)
            {
                valid = true;
                builder.Append(Children[0].ToString());
                builder.Append('[');
                builder.Append(Children[1].ToString());
                builder.Append(']');
            }

            // Generic version
            if (!valid)
            {
                var infix = Type.Length > 0 && !char.IsLetter(Type[0]) && Children.Count() >= 2;
                if (!infix)
                {
                    builder.Append(Type);
                }

                builder.Append('(');
                var first = true;
                foreach (var child in Children)
                {
                    if (first)
                    {
                        first = false;
                    }
                    else
                    {
                        if (infix)
                        {
                            builder.Append(' ');
                            builder.Append(Type);
                            builder.Append(' ');
                        }
                        else
                        {
                            builder.Append(", ");
                        }
                    }

                    builder.Append(child.ToString());
                }

                builder.Append(')');
            }

            return builder.ToString();
        }

        private string Error<T>(object result)
        {
            return $"'{result}' is not of type {typeof(T).Name}";
        }
    }
}<|MERGE_RESOLUTION|>--- conflicted
+++ resolved
@@ -275,10 +275,6 @@
         /// <summary>
         /// Evaluate the expression.
         /// </summary>
-<<<<<<< HEAD
-        /// <typeparam name="T">type of result of the expression.</typeparam>
-=======
->>>>>>> 8d8b2b59
         /// <param name="state">
         /// Global state to evaluate accessor expressions against.  Can be <see cref="System.Collections.Generic.IDictionary{String, Object}"/>,
         /// <see cref="System.Collections.IDictionary"/> otherwise reflection is used to access property and then indexer.
