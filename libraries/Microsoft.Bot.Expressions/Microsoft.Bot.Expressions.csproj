--- conflicted
+++ resolved
@@ -25,20 +25,6 @@
     <Summary>This library implements Microsoft Bot Builder Expression evaluator for .NET</Summary>
   </PropertyGroup>
 
-<<<<<<< HEAD
-  <PropertyGroup Condition="'$(Configuration)|$(Platform)'=='Documentation|AnyCPU'">
-    <DocumentationFile>bin\$(Configuration)\netstandard2.0\Microsoft.Bot.Expressions.xml</DocumentationFile>
-    <DelaySign>false</DelaySign>
-  </PropertyGroup>
-
-  <PropertyGroup Condition="'$(Configuration)|$(Platform)'=='Debug|AnyCPU'">
-    <DebugType>portable</DebugType>
-    <DebugSymbols>true</DebugSymbols>
-    <DelaySign>false</DelaySign>
-  </PropertyGroup>
-
-=======
->>>>>>> dd34f0a8
   <ItemGroup>
     <None Remove="WindowsIanaMapping" />
   </ItemGroup>
