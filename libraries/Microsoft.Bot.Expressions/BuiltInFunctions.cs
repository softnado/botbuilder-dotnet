﻿// Copyright (c) Microsoft Corporation. All rights reserved.
// Licensed under the MIT License.

using System;
using System.Collections;
using System.Collections.Generic;
using System.Data;
using System.Globalization;
using System.Linq;
using System.Reflection;
using System.Runtime.InteropServices;
using System.Runtime.Serialization.Json;
using System.Text;
using System.Text.RegularExpressions;
using System.Xml;
using System.Xml.Linq;
using Microsoft.Bot.Expressions.Memory;
using Microsoft.Recognizers.Text.DataTypes.TimexExpression;
using Newtonsoft.Json;
using Newtonsoft.Json.Linq;

namespace Microsoft.Bot.Expressions
{
    /// <summary>
    /// Definition of default built-in functions for expressions.
    /// </summary>
    /// <remarks>
    /// These functions are largely from WDL https://docs.microsoft.com/en-us/azure/logic-apps/workflow-definition-language-functions-reference
    /// with a few extensions like infix operators for math, logic and comparisons.
    ///
    /// This class also has some methods that are useful to use when defining custom functions.
    /// You can always construct a <see cref="ExpressionEvaluator"/> directly which gives the maximum amount of control over validation and evaluation.
    /// Validators are static checkers that should throw an exception if something is not valid statically.
    /// Evaluators are called to evaluate an expression and should try not to throw.
    /// There are some evaluators in this file that take in a verifier that is called at runtime to verify arguments are proper.
    /// </remarks>
    public static class BuiltInFunctions
    {
        /// <summary>
        /// Random number generator used for expressions.
        /// </summary>
        /// <remarks>This is exposed so that you can explicitly seed the random number generator for tests.</remarks>
        public static readonly Random Randomizer = new Random();

        /// <summary>
        /// The default date time format string.
        /// </summary>
        public static readonly string DefaultDateTimeFormat = "yyyy-MM-ddTHH:mm:ss.fffZ";

        /// <summary>
        /// Dictionary of built-in functions.
        /// </summary>
        private static readonly Dictionary<string, ExpressionEvaluator> _functions = BuildFunctionLookup();

        /// <summary>
        /// Object used to lock Randomizer.
        /// </summary>
        private static readonly object _randomizerLock = new object();

        /// <summary>
        /// Verify the result of an expression is of the appropriate type and return a string if not.
        /// </summary>
        /// <param name="value">Value to verify.</param>
        /// <param name="expression">Expression that produced value.</param>
        /// <param name="child">Index of child expression.</param>
        /// <returns>Null if value if correct or error string otherwise.</returns>
        public delegate string VerifyExpression(object value, Expression expression, int child);

        // Validators do static validation of expressions

        /// <summary>
        /// Validate that expression has a certain number of children that are of any of the supported types.
        /// </summary>
        /// <remarks>
        /// If a child has a return type of Object then validation will happen at runtime.</remarks>
        /// <param name="expression">Expression to validate.</param>
        /// <param name="minArity">Minimum number of children.</param>
        /// <param name="maxArity">Maximum number of children.</param>
        /// <param name="types">Allowed return types for children.</param>
        public static void ValidateArityAndAnyType(Expression expression, int minArity, int maxArity, params ReturnType[] types)
        {
            if (expression.Children.Length < minArity)
            {
                throw new ArgumentException($"{expression} should have at least {minArity} children.");
            }

            if (expression.Children.Length > maxArity)
            {
                throw new ArgumentException($"{expression} can't have more than {maxArity} children.");
            }

            if (types.Length > 0)
            {
                foreach (var child in expression.Children)
                {
                    if (child.ReturnType != ReturnType.Object && !types.Contains(child.ReturnType))
                    {
                        if (types.Count() == 1)
                        {
                            throw new ArgumentException($"{child} is not a {types[0]} expression in {expression}.");
                        }
                        else
                        {
                            var builder = new StringBuilder();
                            builder.Append($"{child} in {expression} is not any of [");
                            var first = true;
                            foreach (var type in types)
                            {
                                if (first)
                                {
                                    first = false;
                                }
                                else
                                {
                                    builder.Append(", ");
                                }

                                builder.Append(type);
                            }

                            builder.Append("].");
                            throw new ArgumentException(builder.ToString());
                        }
                    }
                }
            }
        }

        /// <summary>
        /// Validate the number and type of arguments to a function.
        /// </summary>
        /// <param name="expression">Expression to validate.</param>
        /// <param name="optional">Optional types in order.</param>
        /// <param name="types">Expected types in order.</param>
        public static void ValidateOrder(Expression expression, ReturnType[] optional, params ReturnType[] types)
        {
            if (optional == null)
            {
                optional = new ReturnType[0];
            }

            if (expression.Children.Length < types.Length || expression.Children.Length > types.Length + optional.Length)
            {
                throw new ArgumentException(optional.Length == 0
                    ? $"{expression} should have {types.Length} children."
                    : $"{expression} should have between {types.Length} and {types.Length + optional.Length} children.");
            }

            for (var i = 0; i < types.Length; ++i)
            {
                var child = expression.Children[i];
                var type = types[i];
                if (type != ReturnType.Object && child.ReturnType != ReturnType.Object && child.ReturnType != type)
                {
                    throw new ArgumentException($"{child} in {expression} is not a {type}.");
                }
            }

            for (var i = 0; i < optional.Length; ++i)
            {
                var ic = i + types.Length;
                if (ic >= expression.Children.Length)
                {
                    break;
                }

                var child = expression.Children[ic];
                var type = optional[i];
                if (type != ReturnType.Object && child.ReturnType != ReturnType.Object && child.ReturnType != type)
                {
                    throw new ArgumentException($"{child} in {expression} is not a {type}.");
                }
            }
        }

        /// <summary>
        /// Validate at least 1 argument of any type.
        /// </summary>
        /// <param name="expression">Expression to validate.</param>
        public static void ValidateAtLeastOne(Expression expression)
            => ValidateArityAndAnyType(expression, 1, int.MaxValue);

        /// <summary>
        /// Validate 1 or more numeric arguments.
        /// </summary>
        /// <param name="expression">Expression to validate.</param>
        public static void ValidateNumber(Expression expression)
            => ValidateArityAndAnyType(expression, 1, int.MaxValue, ReturnType.Number);

        /// <summary>
        /// Validate 1 or more string arguments.
        /// </summary>
        /// <param name="expression">Expression to validate.</param>
        public static void ValidateString(Expression expression)
            => ValidateArityAndAnyType(expression, 1, int.MaxValue, ReturnType.String);

        /// <summary>
        /// Validate there are two children.
        /// </summary>
        /// <param name="expression">Expression to validate.</param>
        public static void ValidateBinary(Expression expression)
            => ValidateArityAndAnyType(expression, 2, 2);

        /// <summary>
        /// Validate 2 numeric arguments.
        /// </summary>
        /// <param name="expression">Expression to validate.</param>
        public static void ValidateBinaryNumber(Expression expression)
            => ValidateArityAndAnyType(expression, 2, 2, ReturnType.Number);

        /// <summary>
        /// Validate 2 or more than 2 numeric arguments.
        /// </summary>
        /// <param name="expression">Expression to validate.</param>
        public static void ValidateTwoOrMoreThanTwoNumbers(Expression expression)
            => ValidateArityAndAnyType(expression, 2, int.MaxValue, ReturnType.Number);

        /// <summary>
        /// Validate there are 2 numeric or string arguments.
        /// </summary>
        /// <param name="expression">Expression to validate.</param>
        public static void ValidateBinaryNumberOrString(Expression expression)
            => ValidateArityAndAnyType(expression, 2, 2, ReturnType.Number, ReturnType.String);

        /// <summary>
        /// Validate there is a single argument.
        /// </summary>
        /// <param name="expression">Expression to validate.</param>
        public static void ValidateUnary(Expression expression)
            => ValidateArityAndAnyType(expression, 1, 1);

        /// <summary>
        /// Validate there is a single string argument.
        /// </summary>
        /// <param name="expression">Expression to validate.</param>
        public static void ValidateUnaryString(Expression expression)
            => ValidateArityAndAnyType(expression, 1, 1, ReturnType.String);

        /// <summary>
        /// Validate there is a single boolean argument.
        /// </summary>
        /// <param name="expression">Expression to validate.</param>
        public static void ValidateUnaryBoolean(Expression expression)
            => ValidateOrder(expression, null, ReturnType.Boolean);

        // Verifiers do runtime error checking of expression evaluation.

        /// <summary>
        /// Verify value is numeric.
        /// </summary>
        /// <param name="value">Value to check.</param>
        /// <param name="expression">Expression that led to value.</param>
        /// <param name="number">No function.</param>
        /// <returns>Error or null if valid.</returns>
        public static string VerifyNumber(object value, Expression expression, int number)
        {
            string error = null;
            if (!value.IsNumber())
            {
                error = $"{expression} is not a number.";
            }

            return error;
        }

        /// <summary>
        /// Verify value is numeric list.
        /// </summary>
        /// <param name="value">Value to check.</param>
        /// <param name="expression">Expression that led to value.</param>
        /// <param name="number">No function.</param>
        /// <returns>Error or null if valid.</returns>
        public static string VerifyNumericList(object value, Expression expression, int number)
        {
            string error = null;
            if (!TryParseList(value, out var list))
            {
                error = $"{expression} is not a list.";
            }
            else
            {
                foreach (var elt in list)
                {
                    if (!elt.IsNumber())
                    {
                        error = $"{elt} is not a number in {expression}";
                        break;
                    }
                }
            }

            return error;
        }

        /// <summary>
        /// Verify value contains elements.
        /// </summary>
        /// <param name="value">Value to check.</param>
        /// <param name="expression">Expression that led to value.</param>
        /// <param name="number">No function.</param>
        /// <returns>Error or null if valid.</returns>
        public static string VerifyContainer(object value, Expression expression, int number)
        {
            string error = null;
            if (!(value is string) && !(value is IList) && !(value is IEnumerable))
            {
                error = $"{expression} must be a string or list.";
            }

            return error;
        }

        /// <summary>
        /// Verify value contains elements.
        /// </summary>
        /// <param name="value">Value to check.</param>
        /// <param name="expression">Expression that led to value.</param>
        /// <param name="number">No function.</param>
        /// <returns>Error or null if valid.</returns>
        public static string VerifyList(object value, Expression expression, int number)
        {
            string error = null;
            if (!TryParseList(value, out var _))
            {
                error = $"{expression} must be a list.";
            }

            return error;
        }

        /// <summary>
        /// Try to coerce object to IList.
        /// </summary>
        /// <param name="value">Value to coerce.</param>
        /// <param name="list">IList if found.</param>
        /// <returns>true if found IList.</returns>
        public static bool TryParseList(object value, out IList list)
        {
            var isList = false;
            list = null;
            if (!(value is JObject) && value is IList listValue)
            {
                list = listValue;
                isList = true;
            }

            return isList;
        }

        /// <summary>
        /// Verify value is an integer.
        /// </summary>
        /// <param name="value">Value to check.</param>
        /// <param name="expression">Expression that led to value.</param>
        /// <param name="number">No function.</param>
        /// <returns>Error or null if valid.</returns>
        public static string VerifyInteger(object value, Expression expression, int number)
        {
            string error = null;
            if (!value.IsInteger())
            {
                error = $"{expression} is not an integer.";
            }

            return error;
        }

        /// <summary>
        /// Verify value is a string.
        /// </summary>
        /// <param name="value">Value to check.</param>
        /// <param name="expression">Expression that led to value.</param>
        /// <param name="number">No function.</param>
        /// <returns>Error or null if valid.</returns>
        public static string VerifyString(object value, Expression expression, int number)
        {
            string error = null;
            if (!(value is string))
            {
                error = $"{expression} is not a string.";
            }

            return error;
        }

        public static string VerifyStringOrNull(object value, Expression expression, int number)
        {
            string error = null;
            if (!(value is string) && value != null)
            {
                error = $"{expression} is neither a string nor a null object.";
            }

            return error;
        }

        /// <summary>
        /// Verify value is not null.
        /// </summary>
        /// <param name="value">Value to check.</param>
        /// <param name="expression">Expression that led to value.</param>
        /// <param name="number">No function.</param>
        /// <returns>Error or null if valid.</returns>
        public static string VerifyNotNull(object value, Expression expression, int number)
        {
            string error = null;
            if (value == null)
            {
                error = $"{expression} is null.";
            }

            return error;
        }

        /// <summary>
        /// Verify value is a number or string.
        /// </summary>
        /// <param name="value">Value to check.</param>
        /// <param name="expression">Expression that led to value.</param>
        /// <param name="number">No function.</param>
        /// <returns>Error or null if valid.</returns>
        public static string VerifyNumberOrString(object value, Expression expression, int number)
        {
            string error = null;
            if (value == null || (!value.IsNumber() && !(value is string)))
            {
                error = $"{expression} is not string or number.";
            }

            return error;
        }

        /// <summary>
        /// Verify value is boolean.
        /// </summary>
        /// <param name="value">Value to check.</param>
        /// <param name="expression">Expression that led to value.</param>
        /// <returns>Error or null if valid.</returns>
        public static string VerifyBoolean(object value, Expression expression)
        {
            string error = null;
            if (!(value is bool))
            {
                error = $"{expression} is not a boolean.";
            }

            return error;
        }

        /// <summary>
        /// Evaluate expression children and return them.
        /// </summary>
        /// <param name="expression">Expression with children.</param>
        /// <param name="state">Global state.</param>
        /// <param name="verify">Optional function to verify each child's result.</param>
        /// <returns>List of child values or error message.</returns>
        public static (IReadOnlyList<dynamic>, string error) EvaluateChildren(Expression expression, IMemory state, VerifyExpression verify = null)
        {
            var args = new List<dynamic>();
            object value;
            string error = null;
            var pos = 0;
            foreach (var child in expression.Children)
            {
                (value, error) = child.TryEvaluate(state);
                if (error != null)
                {
                    break;
                }

                if (verify != null)
                {
                    error = verify(value, child, pos);
                }

                if (error != null)
                {
                    break;
                }

                args.Add(value);
                ++pos;
            }

            return (args, error);
        }

        // Apply -- these are helpers for adding functions to the expression library.

        /// <summary>
        /// Generate an expression delegate that applies function after verifying all children.
        /// </summary>
        /// <param name="function">Function to apply.</param>
        /// <param name="verify">Function to check each arg for validity.</param>
        /// <returns>Delegate for evaluating an expression.</returns>
        public static EvaluateExpressionDelegate Apply(Func<IReadOnlyList<dynamic>, object> function, VerifyExpression verify = null)
            =>
            (expression, state) =>
            {
                object value = null;
                string error = null;
                IReadOnlyList<dynamic> args;
                (args, error) = EvaluateChildren(expression, state, verify);
                if (error == null)
                {
                    try
                    {
                        value = function(args);
                    }
                    catch (Exception e)
                    {
                        error = e.Message;
                    }
                }

                value = ResolveValue(value);

                return (value, error);
            };

        /// <summary>
        /// Generate an expression delegate that applies function after verifying all children.
        /// </summary>
        /// <param name="function">Function to apply.</param>
        /// <param name="verify">Function to check each arg for validity.</param>
        /// <returns>Delegate for evaluating an expression.</returns>
        public static EvaluateExpressionDelegate ApplyWithError(Func<IReadOnlyList<dynamic>, (object, string)> function, VerifyExpression verify = null)
            =>
            (expression, state) =>
            {
                object value = null;
                string error = null;
                IReadOnlyList<dynamic> args;
                (args, error) = EvaluateChildren(expression, state, verify);
                if (error == null)
                {
                    try
                    {
                        (value, error) = function(args);
                    }
                    catch (Exception e)
                    {
                        error = e.Message;
                    }
                }

                value = ResolveValue(value);

                return (value, error);
            };

        /// <summary>
        /// Generate an expression delegate that applies function on the accumulated value after verifying all children.
        /// </summary>
        /// <param name="function">Function to apply.</param>
        /// <param name="verify">Function to check each arg for validity.</param>
        /// <returns>Delegate for evaluating an expression.</returns>
        public static EvaluateExpressionDelegate ApplySequence(Func<IReadOnlyList<dynamic>, object> function, VerifyExpression verify = null)
            => Apply(
                args =>
                {
                    var binaryArgs = new List<object> { null, null };
                    var sofar = args[0];
                    for (var i = 1; i < args.Count; ++i)
                    {
                        binaryArgs[0] = sofar;
                        binaryArgs[1] = args[i];
                        sofar = function(binaryArgs);
                    }

                    return sofar;
                }, verify);

        /// <summary>
        /// Numeric operators that can have 1 or more args.
        /// </summary>
        /// <param name="type">Expression type.</param>
        /// <param name="function">Function to apply.</param>
        /// <returns>Delegate for evaluating an expression.</returns>
        public static ExpressionEvaluator Numeric(string type, Func<IReadOnlyList<dynamic>, object> function)
            => new ExpressionEvaluator(type, ApplySequence(function, VerifyNumber), ReturnType.Number, ValidateNumber);

        /// <summary>
        /// Numeric operators that can have 2 or more args.
        /// </summary>
        /// <param name="type">Expression type.</param>
        /// <param name="function">Function to apply.</param>
        /// <param name="verify">Function to verify arguments.</param>
        /// <returns>Delegate for evaluating an expression.</returns>
        public static ExpressionEvaluator MultivariateNumeric(string type, Func<IReadOnlyList<dynamic>, object> function, VerifyExpression verify = null)
            => new ExpressionEvaluator(type, ApplySequence(function, verify ?? VerifyNumber), ReturnType.Number, ValidateTwoOrMoreThanTwoNumbers);

        /// <summary>
        /// Comparison operators.
        /// </summary>
        /// <remarks>
        /// A comparison operator returns false if the comparison is false, or there is an error.  This prevents errors from short-circuiting boolean expressions.
        /// </remarks>
        /// <param name="type">Expression type.</param>
        /// <param name="function">Function to apply.</param>
        /// <param name="validator">Function to validate expression.</param>
        /// <param name="verify">Function to verify arguments to expression.</param>
        /// <returns>Delegate for evaluating an expression.</returns>
        public static ExpressionEvaluator Comparison(
            string type,
            Func<IReadOnlyList<dynamic>, bool> function,
            ValidateExpressionDelegate validator,
            VerifyExpression verify = null)
            => new ExpressionEvaluator(
                type,
                (expression, state) =>
                {
                    var result = false;
                    string error = null;
                    IReadOnlyList<dynamic> args;
                    (args, error) = EvaluateChildren(expression, state, verify);
                    if (error == null)
                    {
                        // Ensure args are all of same type
                        bool? isNumber = null;
                        foreach (var arg in args)
                        {
                            var obj = (object)arg;
                            if (isNumber.HasValue)
                            {
                                if (obj != null && obj.IsNumber() != isNumber.Value)
                                {
                                    error = $"Arguments must either all be numbers or strings in {expression}";
                                    break;
                                }
                            }
                            else
                            {
                                isNumber = obj.IsNumber();
                            }
                        }

                        if (error == null)
                        {
                            try
                            {
                                result = function(args);
                            }
                            catch (Exception e)
                            {
                                // NOTE: This should not happen in normal execution
                                error = e.Message;
                            }
                        }
                    }
                    else
                    {
                        // Swallow errors and treat as false
                        error = null;
                    }

                    return (result, error);
                },
                ReturnType.Boolean,
                validator);

        /// <summary>
        /// Transform a string into another string.
        /// </summary>
        /// <param name="type">Expression type.</param>
        /// <param name="function">Function to apply.</param>
        /// <returns>Delegate for evaluating an expression.</returns>
        public static ExpressionEvaluator StringTransform(string type, Func<IReadOnlyList<dynamic>, object> function)
            => new ExpressionEvaluator(type, Apply(function, VerifyStringOrNull), ReturnType.String, ValidateUnaryString);

        /// <summary>
        /// Transform a date-time to another date-time.
        /// </summary>
        /// <param name="type">Expression type.</param>
        /// <param name="function">Transformer.</param>
        /// <returns>Delegate for evaluating expression.</returns>
        public static ExpressionEvaluator TimeTransform(string type, Func<DateTime, int, DateTime> function)
            => new ExpressionEvaluator(
                type,
                (expr, state) =>
                {
                    object value = null;
                    string error = null;
                    IReadOnlyList<dynamic> args;
                    (args, error) = EvaluateChildren(expr, state);
                    if (error == null)
                    {
                        if (args[0] is string string0 && args[1] is int int1)
                        {
                            var formatString = (args.Count() == 3 && args[2] is string string1) ? string1 : DefaultDateTimeFormat;
                            (value, error) = ParseISOTimestamp(string0, dt => function(dt, int1).ToString(formatString));
                        }
                        else
                        {
                            error = $"{expr} could not be evaluated";
                        }
                    }

                    return (value, error);
                },
                ReturnType.String,
                expr => ValidateArityAndAnyType(expr, 2, 3, ReturnType.String, ReturnType.Number));

        /// <summary>
        /// Lookup a built-in function information by type.
        /// </summary>
        /// <param name="type">Type to look up.</param>
        /// <returns>Information about expression type.</returns>
        public static ExpressionEvaluator Lookup(string type)
        {
            if (!_functions.TryGetValue(type, out var eval))
            {
                throw new SyntaxErrorException($"{type} does not have an evaluator, it's not a built-in function or a customized function");
            }

            return eval;
        }

        /// <summary>
        /// Lookup an index property of instance.
        /// </summary>
        /// <param name="instance">Instance with property.</param>
        /// <param name="index">Property to lookup.</param>
        /// <returns>Value and error information if any.</returns>
        public static (object value, string error) AccessIndex(object instance, int index)
        {
            // NOTE: This returns null rather than an error if property is not present
            if (instance == null)
            {
                return (null, null);
            }

            object value = null;
            string error = null;

            var count = -1;
            if (TryParseList(instance, out var list))
            {
                count = list.Count;
            }

            var itype = instance.GetType();
            var indexer = itype.GetProperties().Except(itype.GetDefaultMembers().OfType<PropertyInfo>());
            if (count != -1 && indexer != null)
            {
                if (index >= 0 && count > index)
                {
                    dynamic idyn = instance;
                    value = idyn[index];
                }
                else
                {
                    error = $"{index} is out of range for ${instance}";
                }
            }
            else
            {
                error = $"{instance} is not a collection.";
            }

            value = ResolveValue(value);

            return (value, error);
        }

        /// <summary>
        /// Lookup a property in IDictionary, JObject or through reflection.
        /// </summary>
        /// <param name="instance">Instance with property.</param>
        /// <param name="property">Property to lookup.</param>
        /// <param name="value">Value of property.</param>
        /// <returns>True if property is present and binds value.</returns>
        public static bool TryAccessProperty(object instance, string property, out object value)
        {
            var isPresent = false;
            value = null;
            if (instance != null)
            {
                property = property.ToLower();

                // NOTE: what about other type of TKey, TValue?
                if (instance is IDictionary<string, object> idict)
                {
                    if (!idict.TryGetValue(property, out value))
                    {
                        // fall back to case insensitive
                        var prop = idict.Keys.Where(k => k.ToLower() == property).SingleOrDefault();
                        if (prop != null)
                        {
                            isPresent = idict.TryGetValue(prop, out value);
                        }
                    }
                    else
                    {
                        isPresent = true;
                    }
                }
                else if (instance is JObject jobj)
                {
                    value = jobj.GetValue(property, StringComparison.CurrentCultureIgnoreCase);
                    isPresent = value != null;
                }
                else
                {
                    // Use reflection
                    var type = instance.GetType();
                    var prop = type.GetProperties().Where(p => p.Name.ToLower() == property).SingleOrDefault();
                    if (prop != null)
                    {
                        value = prop.GetValue(instance);
                        isPresent = true;
                    }
                }

                if (isPresent)
                {
                    value = ResolveValue(value);
                }
            }

            return isPresent;
        }

        public static (object result, string error) SetProperty(object instance, string property, object value)
        {
            object result = value;
            string error = null;

            if (instance is IDictionary<string, object> idict)
            {
                idict[property] = value;
            }
            else if (instance is IDictionary dict)
            {
                dict[property] = value;
            }
            else if (instance is JObject jobj)
            {
                if (value != null)
                {
                    result = JToken.FromObject(value);
                    jobj[property] = (JToken)result;
                }
                else
                {
                    jobj[property] = null;
                }
            }
            else
            {
                // Use reflection
                var type = instance.GetType();
                var prop = type.GetProperties().Where(p => p.Name.ToLower() == property).SingleOrDefault();
                if (prop != null)
                {
                    if (prop.CanWrite)
                    {
                        prop.SetValue(instance, value);
                    }
                    else
                    {
                        error = $"property {prop.Name} is read-only";
                    }
                }
            }

            return (result, error);
        }

        public static object ResolveValue(object obj)
        {
            object value;
            if (!(obj is JValue jval))
            {
                value = obj;
            }
            else
            {
                value = jval.Value;
                if (jval.Type == JTokenType.Integer)
                {
                    value = jval.ToObject<int>();
                }
                else if (jval.Type == JTokenType.String)
                {
                    value = jval.ToObject<string>();
                }
                else if (jval.Type == JTokenType.Boolean)
                {
                    value = jval.ToObject<bool>();
                }
                else if (jval.Type == JTokenType.Float)
                {
                    value = jval.ToObject<float>();
                }
            }

            return value;
        }

        // Try to accumulate the path from an Accessor or Element, from right to left
        // return the accumulated path and the expression left unable to accumulate
        public static (string path, Expression left, string error) TryAccumulatePath(Expression expression, IMemory state)
        {
            string path = string.Empty;
            var left = expression;

            // get path from Accessor or Element+Accessor
            while (left != null)
            {
                if (left.Type == ExpressionType.Accessor)
                {
                    path = (string)((Constant)left.Children[0]).Value + "." + path;
                    left = left.Children.Length == 2 ? left.Children[1] : null;
                }
                else if (left.Type == ExpressionType.Element)
                {
                    var (value, error) = left.Children[1].TryEvaluate(state);
                    if (error != null)
                    {
                        return (null, null, error);
                    }

                    if (value is int)
                    {
                        path = $"[{value}]" + "." + path;
                    }
                    else if (value is string)
                    {
                        path = $"['{value}']" + "." + path;
                    }
                    else
                    {
                        return (null, null, $"{left.Children[1].ToString()} doesn't return an int or string");
                    }

                    left = left.Children[0];
                }
                else
                {
                    break;
                }
            }

            // make sure we generated a valid path
            path = path.TrimEnd('.').Replace(".[", "[");

            if (string.IsNullOrEmpty(path))
            {
                path = null;
            }

            return (path, left, null);
        }

        private static void ValidateAccessor(Expression expression)
        {
            var children = expression.Children;
            if (children.Length == 0
                || !(children[0] is Constant cnst)
                || cnst.ReturnType != ReturnType.String)
            {
                throw new Exception($"{expression} must have a string as first argument.");
            }

            if (children.Length > 2)
            {
                throw new Exception($"{expression} has more than 2 children.");
            }

            if (children.Length == 2 && children[1].ReturnType != ReturnType.Object)
            {
                throw new Exception($"{expression} must have an object as its second argument.");
            }
        }

        private static (object value, string error) Accessor(Expression expression, IMemory state)
        {
            var (path, left, error) = TryAccumulatePath(expression, state);

            if (error != null)
            {
                return (null, error);
            }

            if (left == null)
            {
                // fully converted to path, so we just delegate to memory scope
                return WrapGetValue(state, path);
            }
            else
            {
                // stop at somewhere, so we figure out what's left
                var (newScope, err) = left.TryEvaluate(state);
                if (err != null)
                {
                    return (null, err);
                }

                return WrapGetValue(new SimpleObjectMemory(newScope), path);
            }
        }

        private static (object value, string error) GetProperty(Expression expression, IMemory state)
        {
            object value = null;
            string error;
            object instance;
            object property;

            var children = expression.Children;
            (instance, error) = children[0].TryEvaluate(state);
            if (error == null)
            {
                (property, error) = children[1].TryEvaluate(state);
                if (error == null)
                {
                    (value, error) = WrapGetValue(new SimpleObjectMemory(instance), (string)property);
                }
            }

            return (value, error);
        }

        private static (object value, string error) WrapGetValue(IMemory memory, string property)
        {
            if (memory.TryGetValue(property, out var result))
            {
                return (result, null);
            }

            return (null, null);
        }

        private static (object value, string error) ExtractElement(Expression expression, IMemory state)
        {
            object value = null;
            string error;
            var instance = expression.Children[0];
            var index = expression.Children[1];
            object inst;
            (inst, error) = instance.TryEvaluate(state);
            if (error == null)
            {
                object idxValue;
                (idxValue, error) = index.TryEvaluate(state);
                if (error == null)
                {
                    if (idxValue is int idx)
                    {
                        (value, error) = AccessIndex(inst, idx);
                    }
                    else if (idxValue is string idxStr)
                    {
                        TryAccessProperty(inst, idxStr, out value);
                    }
                    else
                    {
                        error = $"Could not coerce {index}<{idxValue.GetType()}> to an int or string";
                    }
                }
            }

            return (value, error);
        }

        private static bool CanBeModified(object value, string property, int? expected)
        {
            var modifiable = false;
            if (expected.HasValue)
            {
                // Modifiable list
                modifiable = TryParseList(value, out var _);
            }
            else
            {
                // Modifiable object
                modifiable = value is IDictionary<string, object>
                    || value is IDictionary
                    || value is JObject;
                if (!modifiable)
                {
                    var type = value.GetType();
                    var prop = type.GetProperties().Where(p => p.Name.ToLower() == property).SingleOrDefault();
                    modifiable = prop != null;
                }
            }

            return modifiable;
        }

        private static (object value, string error) SetPathToValue(Expression expr, IMemory state)
        {
            var (path, left, error) = TryAccumulatePath(expr.Children[0], state);

            if (error != null)
            {
                return (null, error);
            }

            if (left != null)
            {
                // the expression can't be fully merged as a path
                return (null, $"{expr.Children[0].ToString()} is not a valid path to set value");
            }

            var (value, err) = expr.Children[1].TryEvaluate(state);
            if (err != null)
            {
                return (null, err);
            }

            state.SetValue(path, value);
            return (value, null);
        }

        private static string ParseStringOrNull(object value)
        {
            string result = null;
            if (value is string str)
            {
                result = str;
            }
            else
            {
                result = string.Empty;
            }

            return result;
        }

        /// <summary>
        /// Return new object list replace jarray.ToArray&lt;object&gt;().
        /// </summary>
        /// <param name="instance">List to resolve.</param>
        /// <returns>Resolved list.</returns>
        private static IList ResolveListValue(object instance)
        {
            IList result = null;
            if (instance is JArray ja)
            {
                result = (IList)ja.ToObject(typeof(List<object>));
            }
            else if (TryParseList(instance, out var list))
            {
                result = (IList)list;
            }

            return result;
        }

        private static bool IsEmpty(object instance)
        {
            bool result;
            if (instance == null)
            {
                result = true;
            }
            else if (instance is string string0)
            {
                result = string.IsNullOrEmpty(string0);
            }
            else if (TryParseList(instance, out var list))
            {
                result = list.Count == 0;
            }
            else
            {
                result = instance.GetType().GetProperties().Length == 0;
            }

            return result;
        }

        /// <summary>
        /// Test result to see if True in logical comparison functions.
        /// </summary>
        /// <param name="instance">Computed value.</param>
        /// <returns>True if boolean true or non-null.</returns>
        private static bool IsLogicTrue(object instance)
        {
            var result = true;
            if (instance is bool instanceBool)
            {
                result = instanceBool;
            }
            else if (instance == null)
            {
                result = false;
            }

            return result;
        }

        private static (object value, string error) And(Expression expression, IMemory state)
        {
            object result = true;
            string error = null;
            foreach (var child in expression.Children)
            {
                (result, error) = child.TryEvaluate(state);
                if (error == null)
                {
                    if (IsLogicTrue(result))
                    {
                        result = true;
                    }
                    else
                    {
                        result = false;
                        break;
                    }
                }
                else
                {
                    // We interpret any error as false and swallow the error
                    result = false;
                    error = null;
                    break;
                }
            }

            return (result, error);
        }

        private static (object value, string error) Or(Expression expression, IMemory state)
        {
            object result = false;
            string error = null;
            foreach (var child in expression.Children)
            {
                (result, error) = child.TryEvaluate(state);
                if (error == null)
                {
                    if (IsLogicTrue(result))
                    {
                        result = true;
                        break;
                    }
                }
                else
                {
                    // Interpret error as false and swallow errors
                    error = null;
                }
            }

            return (result, error);
        }

        private static (object value, string error) Not(Expression expression, IMemory state)
        {
            object result;
            string error;
            (result, error) = expression.Children[0].TryEvaluate(state);
            if (error == null)
            {
                result = !IsLogicTrue(result);
            }
            else
            {
                error = null;
                result = true;
            }

            return (result, error);
        }

        private static (object value, string error) If(Expression expression, IMemory state)
        {
            object result;
            string error;
            (result, error) = expression.Children[0].TryEvaluate(state);
            if (error == null && IsLogicTrue(result))
            {
                (result, error) = expression.Children[1].TryEvaluate(state);
            }
            else
            {
                // Swallow error and treat as false
                (result, error) = expression.Children[2].TryEvaluate(state);
            }

            return (result, error);
        }

        private static (object value, string error) Substring(Expression expression, IMemory state)
        {
            string result = null;
            string error;
            string str;
            (str, error) = expression.Children[0].TryEvaluate<string>(state);
            if (error == null)
            {
                if (str == null)
                {
                    result = string.Empty;
                }
                else
                {
                    int start;
                    var startExpr = expression.Children[1];
                    (start, error) = startExpr.TryEvaluate<int>(state);
                    if (error == null && (start < 0 || start >= str.Length))
                    {
                        error = $"{startExpr}={start} which is out of range for {str}.";
                    }

                    if (error == null)
                    {
                        int length;
                        if (expression.Children.Length == 2)
                        {
                            // Without length, compute to end
                            length = str.Length - start;
                        }
                        else
                        {
                            var lengthExpr = expression.Children[2];
                            (length, error) = lengthExpr.TryEvaluate<int>(state);
                            if (error == null && (length < 0 || start + length > str.Length))
                            {
                                error = $"{lengthExpr}={length} which is out of range for {str}.";
                            }
                        }

                        if (error == null)
                        {
                            result = str.Substring(start, length);
                        }
                    }
                }
            }

            return (result, error);
        }

        private static (object value, string error) Foreach(Expression expression, IMemory state)
        {
            object result = null;
            string error;

            dynamic instance;
            (instance, error) = expression.Children[0].TryEvaluate(state);
            if (error == null)
            {
                IList list = null;
                if (TryParseList(instance, out IList ilist))
                {
                    list = ilist;
                }
                else if (instance is JObject jobj)
                {
                    list = Object2KVPairList(jobj);
                }
                else if (JToken.FromObject(instance) is JObject jobject)
                {
                    list = Object2KVPairList(jobject);
                }
                else
                {
                    error = $"{expression.Children[0]} is not a collection or structure object to run foreach";
                }

                if (error == null)
                {
                    var iteratorName = (string)(expression.Children[1].Children[0] as Constant).Value;
                    var stackedMemory = StackedMemory.Wrap(state);
                    result = new List<object>();
                    for (var idx = 0; idx < list.Count; idx++)
                    {
                        var local = new Dictionary<string, object>
                        {
                            { iteratorName, AccessIndex(list, idx).value },
                        };

                        // the local iterator is pushed as one memory layer in the memory stack
                        stackedMemory.Push(SimpleObjectMemory.Wrap(local));
                        (var r, var e) = expression.Children[2].TryEvaluate(stackedMemory);
                        stackedMemory.Pop();

                        if (e != null)
                        {
                            return (null, e);
                        }

                        ((List<object>)result).Add(r);
                    }
                }
            }

            return (result, error);
        }

        private static (object value, string error) Where(Expression expression, IMemory state)
        {
            object result = null;
            string error;

            dynamic instance;
            (instance, error) = expression.Children[0].TryEvaluate(state);
            if (error == null)
            {
                var isInstanceList = false;
                IList list = null;
                if (TryParseList(instance, out IList ilist))
                {
                    isInstanceList = true;
                    list = ilist;
                }
                else if (instance is JObject jobj)
                {
                    list = Object2KVPairList(jobj);
                }
                else if (JToken.FromObject(instance) is JObject jobject)
                {
                    list = Object2KVPairList(jobject);
                }
                else
                {
                    error = $"{expression.Children[0]} is not a collection or structure object to run foreach";
                }

                if (error == null)
                {
                    var iteratorName = (string)(expression.Children[1].Children[0] as Constant).Value;
                    var stackedMemory = StackedMemory.Wrap(state);
                    result = new List<object>();
                    for (var idx = 0; idx < list.Count; idx++)
                    {
                        var local = new Dictionary<string, object>
                        {
                            { iteratorName, AccessIndex(list, idx).value },
                        };

                        // the local iterator is pushed as one memory layer in the memory stack
                        stackedMemory.Push(SimpleObjectMemory.Wrap(local));
<<<<<<< HEAD
                        var (r, err) = expression.Children[2].TryEvaluate<bool>(stackedMemory);
                        stackedMemory.Pop();

                        if (err != null)
                        {
                        }

=======
                        var (r, _) = expression.Children[2].TryEvaluate<bool>(stackedMemory);
                        stackedMemory.Pop();

>>>>>>> 8d8b2b59
                        if (r)
                        {
                            // add if only if it evaluates to true
                            ((List<object>)result).Add(local[iteratorName]);
                        }
                    }

                    if (!isInstanceList)
                    {
                        // re-construct object
                        var jobjResult = new JObject();
                        foreach (var item in (List<object>)result)
                        {
                            TryAccessProperty(item, "key", out var keyVal);
                            TryAccessProperty(item, "value", out var val);
                            jobjResult.Add(keyVal as string, JToken.FromObject(val));
                        }

                        result = jobjResult;
                    }
                }
            }

            return (result, error);
        }

        private static List<object> Object2KVPairList(JObject jobj)
        {
            var tempList = new List<object>();
            foreach (var item in jobj)
            {
                tempList.Add(new { key = item.Key, value = item.Value });
            }

            return tempList;
        }

        private static void ValidateWhere(Expression expression) => ValidateForeach(expression);

        private static void ValidateForeach(Expression expression)
        {
            if (expression.Children.Count() != 3)
            {
                throw new Exception($"foreach expect 3 parameters, found {expression.Children.Count()}");
            }

            var second = expression.Children[1];

            if (!(second.Type == ExpressionType.Accessor && second.Children.Count() == 1))
            {
                throw new Exception($"Second parameter of foreach is not an identifier : {second}");
            }
        }

        private static void ValidateIsMatch(Expression expression)
        {
            ValidateArityAndAnyType(expression, 2, 2, ReturnType.String);

            var second = expression.Children[1];
            if (second.ReturnType == ReturnType.String && second.Type == ExpressionType.Constant)
            {
                CommonRegex.CreateRegex((second as Constant).Value.ToString());
            }
        }

        private static (Func<DateTime, DateTime>, string) DateTimeConverter(long interval, string timeUnit, bool isPast = true)
        {
            Func<DateTime, DateTime> converter = (dateTime) => dateTime;
            string error = null;
            var multiFlag = isPast ? -1 : 1;
            switch (timeUnit.ToLower())
            {
                case "second": converter = (dateTime) => dateTime.AddSeconds(multiFlag * interval); break;
                case "minute": converter = (dateTime) => dateTime.AddMinutes(multiFlag * interval); break;
                case "hour": converter = (dateTime) => dateTime.AddHours(multiFlag * interval); break;
                case "day": converter = (dateTime) => dateTime.AddDays(multiFlag * interval); break;
                case "week": converter = (dateTime) => dateTime.AddDays(multiFlag * (interval * 7)); break;
                case "month": converter = (dateTime) => dateTime.AddMonths(multiFlag * (int)interval); break;
                case "year": converter = (dateTime) => dateTime.AddYears(multiFlag * (int)interval); break;
                default: error = $"{timeUnit} is not a valid time unit."; break;
            }

            return (converter, error);
        }

        private static (object, string) ParseTimestamp(string timeStamp, Func<DateTime, object> transform = null)
        {
            object result = null;
            string error = null;
            if (DateTime.TryParse(
                    s: timeStamp,
                    provider: CultureInfo.InvariantCulture,
                    styles: DateTimeStyles.RoundtripKind,
                    result: out var parsed))
            {
                result = transform != null ? transform(parsed) : parsed;
            }
            else
            {
                error = $"Could not parse {timeStamp}";
            }

            return (result, error);
        }

        private static (object, string) ParseISOTimestamp(string timeStamp, Func<DateTime, object> transform = null)
        {
            object result = null;
            string error = null;
            if (DateTime.TryParse(
                    s: timeStamp,
                    provider: CultureInfo.InvariantCulture,
                    styles: DateTimeStyles.RoundtripKind,
                    result: out var parsed))
            {
                if (parsed.ToString(DefaultDateTimeFormat).Equals(timeStamp, StringComparison.InvariantCultureIgnoreCase))
                {
                    result = transform != null ? transform(parsed) : parsed;
                }
                else
                {
                    error = $"{timeStamp} is not standard ISO format.";
                }
            }
            else
            {
                error = $"Could not parse {timeStamp}";
            }

            return (result, error);
        }

        private static (object, string) ConvertTimeZoneFormat(string timezone)
        {
            object convertedTimeZone = null;
            string convertedTimeZoneStr;
            string error = null;
            if (RuntimeInformation.IsOSPlatform(OSPlatform.Windows))
            {
                convertedTimeZoneStr = TimeZoneConverter.IanaToWindows(timezone);
            }
            else
            {
                convertedTimeZoneStr = TimeZoneConverter.WindowsToIana(timezone);
            }

            try
            {
                convertedTimeZone = TimeZoneInfo.FindSystemTimeZoneById(convertedTimeZoneStr);
            }
            catch
            {
                error = $"{timezone} is an illegal timezone";
            }

            return (convertedTimeZone, error);
        }

        private static (string, string) ReturnFormatTimeStampStr(DateTime datetime, string format)
        {
            string result = null;
            string error = null;
            try
            {
                result = datetime.ToString(format);
            }
            catch
            {
                error = $"illegal format representation: {format}";
            }

            return (result, error);
        }

        private static (string, string) ConvertFromUTC(string utcTimestamp, string timezone, string format)
        {
            string error = null;
            string result = null;
            var utcDt = DateTime.UtcNow;
            object parsed = null;
            object convertedTimeZone = null;
            (parsed, error) = ParseISOTimestamp(utcTimestamp);
            if (error == null)
            {
                utcDt = ((DateTime)parsed).ToUniversalTime();
            }

            if (error == null)
            {
                (convertedTimeZone, error) = ConvertTimeZoneFormat(timezone);

                if (error == null)
                {
                    var convertedDateTime = TimeZoneInfo.ConvertTimeFromUtc(utcDt, (TimeZoneInfo)convertedTimeZone);
                    (result, error) = ReturnFormatTimeStampStr(convertedDateTime, format);
                }
            }

            return (result, error);
        }

        private static (string, string) ConvertToUTC(string sourceTimestamp, string sourceTimezone, string format)
        {
            string error = null;
            string result = null;
            var srcDt = DateTime.UtcNow;
            try
            {
                srcDt = DateTime.Parse(sourceTimestamp);
            }
            catch
            {
                error = $"illegal time-stamp representation {sourceTimestamp}";
            }

            if (error == null)
            {
                object convertedTimeZone;
                (convertedTimeZone, error) = ConvertTimeZoneFormat(sourceTimezone);
                if (error == null)
                {
                    var convertedDateTime = TimeZoneInfo.ConvertTimeToUtc(srcDt, (TimeZoneInfo)convertedTimeZone);
                    (result, error) = ReturnFormatTimeStampStr(convertedDateTime, format);
                }
            }

            return (result, error);
        }

        private static (string, string) AddToTime(string timestamp, int interval, string timeUnit, string format)
        {
            string result = null;
            string error = null;
            object parsed = null;
            (parsed, error) = ParseISOTimestamp(timestamp);
            if (error == null)
            {
                var ts = (DateTime)parsed;
                Func<DateTime, DateTime> converter;
                (converter, error) = DateTimeConverter(interval, timeUnit, false);
                if (error == null)
                {
                    var addedTimeStamp = converter(ts);
                    (result, error) = ReturnFormatTimeStampStr(addedTimeStamp, format);
                }
            }

            return (result, error);
        }

        private static (object, string) StartOfDay(string timestamp, string format)
        {
            string result = null;
            string error = null;
            object parsed = null;
            (parsed, error) = ParseISOTimestamp(timestamp);

            if (error == null)
            {
                var ts = (DateTime)parsed;
                var startOfDay = ts.Date;
                (result, error) = ReturnFormatTimeStampStr(startOfDay, format);
            }

            return (result, error);
        }

        private static (object, string) StartOfHour(string timestamp, string format)
        {
            string result = null;
            string error = null;
            object parsed = null;
            (parsed, error) = ParseISOTimestamp(timestamp);

            if (error == null)
            {
                var ts = (DateTime)parsed;
                var startOfDay = ts.Date;
                var hours = ts.Hour;
                var startOfHour = startOfDay.AddHours(hours);
                (result, error) = ReturnFormatTimeStampStr(startOfHour, format);
            }

            return (result, error);
        }

        private static (object, string) StartOfMonth(string timestamp, string format)
        {
            string result = null;
            object parsed = null;
            string error = null;
            (parsed, error) = ParseISOTimestamp(timestamp);

            if (error == null)
            {
                var ts = (DateTime)parsed;
                var startOfDay = ts.Date;
                var days = ts.Day;
                var startOfMonth = startOfDay.AddDays(1 - days);
                (result, error) = ReturnFormatTimeStampStr(startOfMonth, format);
            }

            return (result, error);
        }

        private static (object, string) Ticks(string timestamp)
        {
            object result = null;
            object parsed = null;
            string error = null;
            (parsed, error) = ParseISOTimestamp(timestamp);

            if (error == null)
            {
                var ts = (DateTime)parsed;
                result = ts.Ticks;
            }

            return (result, error);
        }

        // URI Parsing Functions
        private static (object, string) ParseUri(string uri)
        {
            object result = null;
            string error = null;
            try
            {
                result = new Uri(uri);
            }
            catch
            {
                error = $"{uri} is an illegal URI string";
            }

            return (result, error);
        }

        private static (object, string) UriHost(string uri)
        {
            var (result, error) = ParseUri(uri);

            if (error == null)
            {
                try
                {
                    var uriBase = (Uri)result;
                    var host = uriBase.Host;
                    result = host.ToString();
                }
                catch
                {
                    error = "invalid operation, input uri should be an absolute URI";
                }
            }

            return (result, error);
        }

        private static (object, string) UriPath(string uri)
        {
            var (result, error) = ParseUri(uri);

            if (error == null)
            {
                try
                {
                    var uriBase = (Uri)result;
                    result = uriBase.AbsolutePath.ToString();
                }
                catch
                {
                    error = "invalid operation, input uri should be an absolute URI";
                }
            }

            return (result, error);
        }

        private static (object, string) UriPathAndQuery(string uri)
        {
            object result = null;
            string error = null;
            dynamic uriBase = null;
            try
            {
                uriBase = new Uri(uri);
            }
            catch
            {
                error = "illegal URI string";
            }

            if (error == null)
            {
                try
                {
                    var pathAndQuery = uriBase.PathAndQuery;
                    result = pathAndQuery.ToString();
                }
                catch
                {
                    error = "invalid operation, input uri should be an absolute URI";
                }
            }

            return (result, error);
        }

        private static (object, string) UriPort(string uri)
        {
            var (result, error) = ParseUri(uri);
            if (error == null)
            {
                try
                {
                    var uriBase = (Uri)result;
                    var port = uriBase.Port;
                    result = (int)port;
                }
                catch
                {
                    error = "invalid operation, input uri should be an absolute URI";
                }
            }

            return (result, error);
        }

        private static (object, string) UriQuery(string uri)
        {
            var (result, error) = ParseUri(uri);
            if (error == null)
            {
                try
                {
                    var uriBase = (Uri)result;
                    var query = uriBase.Query;
                    result = query.ToString();
                }
                catch
                {
                    error = "invalid operation, input uri should be an absolute URI";
                }
            }

            return (result, error);
        }

        private static (object, string) UriScheme(string uri)
        {
            var (result, error) = ParseUri(uri);

            if (error == null)
            {
                try
                {
                    var uriBase = (Uri)result;
                    var scheme = uriBase.Scheme;
                    result = scheme.ToString();
                }
                catch
                {
                    error = "invalid operation, input uri should be an absolute URI";
                }
            }

            return (result, error);
        }

        private static string AddOrdinal(int num)
        {
            var hasResult = false;
            var ordinalResult = num.ToString();
            if (num > 0)
            {
                switch (num % 100)
                {
                    case 11:
                    case 12:
                    case 13:
                        ordinalResult += "th";
                        hasResult = true;
                        break;
                }

                if (!hasResult)
                {
                    switch (num % 10)
                    {
                        case 1:
                            ordinalResult += "st";
                            break;
                        case 2:
                            ordinalResult += "nd";
                            break;
                        case 3:
                            ordinalResult += "rd";
                            break;
                        default:
                            ordinalResult += "th";
                            break;
                    }
                }
            }

            return ordinalResult;
        }

        // object manipulation
        private static object Coalesce(object[] objectList)
        {
            foreach (var obj in objectList)
            {
                if (obj != null)
                {
                    return obj;
                }
            }

            return null;
        }

        private static (object, string) XPath(object xmlObj, object xpath)
        {
            object value = null;
            object result = null;
            string error = null;
            var doc = new XmlDocument();
            try
            {
                doc.LoadXml(xmlObj.ToString());
            }
            catch
            {
                error = "not valid xml input";
            }

            if (error == null)
            {
                var nav = doc.CreateNavigator();
                var strExpr = xpath.ToString();
                var nodeList = new List<string>();
                try
                {
                    value = nav.Evaluate(strExpr);
                    if (value is IEnumerable)
                    {
                        var iterNodes = nav.Select(strExpr);
                        while (iterNodes.MoveNext())
                        {
                            var nodeType = (System.Xml.XmlNodeType)iterNodes.Current.NodeType;
                            var name = iterNodes.Current.Name;
                            var nameSpaceURI = iterNodes.Current.NamespaceURI.ToString();
                            var node = doc.CreateNode(nodeType, name, nameSpaceURI);
                            node.InnerText = iterNodes.Current.Value;
                            nodeList.Add(node.OuterXml.ToString());
                        }

                        if (nodeList.Count == 0)
                        {
                            error = "there is no matched nodes in the xml";
                        }
                    }
                }
                catch
                {
                    error = $"cannot evaluate the xpath query expression: {xpath.ToString()}";
                }

                if (error == null)
                {
                    if (nodeList.Count >= 1)
                    {
                        result = nodeList.ToArray();
                    }
                    else
                    {
                        result = value;
                    }
                }
            }

            return (result, error);
        }

        private static (object, string) JPath(object jsonEntity, string jpath)
        {
            object result = null;
            string error = null;
            object value = null;
            JObject jsonObj = null;
            if (jsonEntity is string jsonStr)
            {
                try
                {
                    jsonObj = JObject.Parse(jsonStr);
                }
                catch
                {
                    error = $"{jsonStr} is not a valid JSON string";
                }
            }
            else if (jsonEntity is JObject parsed)
            {
                jsonObj = parsed;
            }
            else
            {
                error = $"{jsonEntity} is not a valid JSON object or a valid JSON string";
            }

            if (error == null)
            {
                try
                {
                    value = jsonObj.SelectTokens(jpath);
                }
                catch
                {
                    error = $"{jpath} is not a valid path";
                }
            }

            if (error == null)
            {
                if (value is IEnumerable<JToken> products)
                {
                    if (products.Count() == 1)
                    {
                        result = ResolveValue(products.ElementAt(0));
                    }
                    else if (products.Count() > 1)
                    {
                        var nodeList = new List<object>();
                        foreach (var item in products)
                        {
                            nodeList.Add(ResolveValue(item));
                        }

                        result = nodeList;
                    }
                    else
                    {
                        error = $"there is no matching node for path: ${jpath} in the given JSON";
                    }
                }
            }

            return (result, error);
        }

        // conversion functions
        private static string ToBinary(string strToConvert)
        {
            var result = string.Empty;
            foreach (var element in strToConvert.ToCharArray())
            {
                result += Convert.ToString(element, 2).PadLeft(8, '0');
            }

            return result;
        }

        private static (object, string) ToXml(object contentToConvert)
        {
            string error = null;
            XDocument xml;
            string result = null;
            try
            {
                if (contentToConvert is string str)
                {
                    xml = XDocument.Load(JsonReaderWriterFactory.CreateJsonReader(Encoding.ASCII.GetBytes(str), new XmlDictionaryReaderQuotas()));
                }
                else
                {
                    xml = XDocument.Load(JsonReaderWriterFactory.CreateJsonReader(Encoding.ASCII.GetBytes(contentToConvert.ToString()), new XmlDictionaryReaderQuotas()));
                }

                result = xml.ToString().TrimStart('{').TrimEnd('}');
            }
            catch
            {
                error = "Invalid json";
            }

            return (result, error);
        }

        // collection functions
        private static (object value, string error) Skip(Expression expression, object state)
        {
            object result = null;
            string error;
            object arr;
            (arr, error) = expression.Children[0].TryEvaluate(state);

            if (error == null)
            {
                if (TryParseList(arr, out var list))
                {
                    int start = 0;
                    var startExpr = expression.Children[1];
                    (start, error) = startExpr.TryEvaluate<int>(state);
                    if (error == null && (start < 0 || start >= list.Count))
                    {
                        error = $"{startExpr}={start} which is out of range for {arr}";
                    }

                    if (error == null)
                    {
                        result = list.OfType<object>().Skip(start).ToList();
                    }
                }
                else
                {
                    error = $"{expression.Children[0]} is not array.";
                }
            }

            return (result, error);
        }

        private static (object, string) Take(Expression expression, object state)
        {
            object result = null;
            string error;
            object arr;
            (arr, error) = expression.Children[0].TryEvaluate(state);
            if (error == null)
            {
                var arrIsList = TryParseList(arr, out var list);
                var arrIsStr = arr.GetType() == typeof(string);
                if (arrIsList || arrIsStr)
                {
                    int count;
                    var countExpr = expression.Children[1];
                    (count, error) = countExpr.TryEvaluate<int>(state);
                    if (error == null)
                    {
                        if (arrIsList)
                        {
                            if (count < 0 || count >= list.Count)
                            {
                                error = $"{countExpr}={count} which is out of range for {arr}";
                            }
                            else
                            {
                                result = list.OfType<object>().Take(count).ToList();
                            }
                        }
                        else
                        {
                            if (count < 0 || count > list.Count)
                            {
                                error = $"{countExpr}={count} which is out of range for {arr}";
                            }
                            else
                            {
                                result = arr.ToString().Substring(0, count);
                            }
                        }
                    }
                }
                else
                {
                    error = $"{expression.Children[0]} is not array or string.";
                }
            }

            return (result, error);
        }

        private static (object, string) SubArray(Expression expression, object state)
        {
            object result = null;
            string error;
            object arr;
            (arr, error) = expression.Children[0].TryEvaluate(state);

            if (error == null)
            {
                if (TryParseList(arr, out var list))
                {
                    var startExpr = expression.Children[1];
                    int start;
                    (start, error) = startExpr.TryEvaluate<int>(state);
                    if (error == null)
                    {
                        if (error == null && (start < 0 || start > list.Count))
                        {
                            error = $"{startExpr}={start} which is out of range for {arr}";
                        }

                        if (error == null)
                        {
                            int end = 0;
                            if (expression.Children.Length == 2)
                            {
                                end = list.Count;
                            }
                            else
                            {
                                var endExpr = expression.Children[2];
                                (end, error) = endExpr.TryEvaluate<int>(state);
                                if (error == null && (end < 0 || end > list.Count))
                                {
                                    error = $"{endExpr}={end} which is out of range for {arr}";
                                }
                            }

                            if (error == null)
                            {
                                result = list.OfType<object>().Skip(start).Take(end - start).ToList();
                            }
                        }
                    }
                }
                else
                {
                    error = $"{expression.Children[0]} is not array or string.";
                }
            }

            return (result, error);
        }

        private static EvaluateExpressionDelegate SortBy(bool isDescending)
           => (expression, state) =>
           {
               object result = null;
               string error;
               object arr;
               (arr, error) = expression.Children[0].TryEvaluate(state);

               if (error == null)
               {
                   if (TryParseList(arr, out var list))
                   {
                       if (expression.Children.Length == 1)
                       {
                           if (isDescending)
                           {
                               result = list.OfType<object>().OrderByDescending(item => item).ToList();
                           }
                           else
                           {
                               result = list.OfType<object>().OrderBy(item => item).ToList();
                           }
                       }
                       else
                       {
                           var jarray = JArray.FromObject(list.OfType<object>().ToList());
                           var propertyNameExpression = expression.Children[1];
                           string propertyName;
                           (propertyName, error) = propertyNameExpression.TryEvaluate<string>(state);
                           if (error == null)
                           {
                               propertyName = propertyName ?? string.Empty;
                               if (isDescending)
                               {
                                   result = jarray.OrderByDescending(obj => obj[propertyName]).ToList();
                               }
                               else
                               {
                                   result = jarray.OrderBy(obj => obj[propertyName]).ToList();
                               }
                           }
                       }
                   }
                   else
                   {
                       error = $"{expression.Children[0]} is not array";
                   }
               }

               return (result, error);
           };

        private static (object, string) IndicesAndValues(Expression expression, object state)
        {
            object result = null;
            string error;
            object arr;
            (arr, error) = expression.Children[0].TryEvaluate(state);
            if (error == null)
            {
                if (TryParseList(arr, out var list))
                {
                    var tempList = new List<object>();
                    for (var i = 0; i < list.Count; i++)
                    {
                        tempList.Add(new { index = i, value = list[i] });
                    }

                    result = tempList;
                }
                else
                {
                    error = $"{expression.Children[0]} is not array.";
                }
            }

            return (result, error);
        }

        private static bool IsSameDay(DateTime date1, DateTime date2) => date1.Year == date2.Year && date1.Month == date2.Month && date1.Day == date2.Day;

        private static Dictionary<string, ExpressionEvaluator> BuildFunctionLookup()
        {
            var functions = new List<ExpressionEvaluator>
            {
                // Math
                new ExpressionEvaluator(ExpressionType.Element, ExtractElement, ReturnType.Object, ValidateBinary),
                MultivariateNumeric(ExpressionType.Add, args => args[0] + args[1]),
                MultivariateNumeric(ExpressionType.Subtract, args => args[0] - args[1]),
                MultivariateNumeric(ExpressionType.Multiply, args => args[0] * args[1]),
                MultivariateNumeric(
                    ExpressionType.Divide,
                    args => args[0] / args[1],
                    (val, expression, pos) =>
                    {
                        var error = VerifyNumber(val, expression, pos);
                        if (error == null && (pos > 0 && Convert.ToSingle(val) == 0.0))
                        {
                            error = $"Cannot divide by 0 from {expression}";
                        }

                        return error;
                    }),
                Numeric(ExpressionType.Min, args => Math.Min(args[0], args[1])),
                Numeric(ExpressionType.Max, args => Math.Max(args[0], args[1])),
                MultivariateNumeric(ExpressionType.Power, args => Math.Pow(args[0], args[1])),
                new ExpressionEvaluator(
                    ExpressionType.Mod,
                    ApplyWithError(
                        args =>
                        {
                            object value = null;
                            string error;
                            if (Convert.ToInt64(args[1]) == 0L)
                            {
                                error = $"Cannot mod by 0";
                            }
                            else
                            {
                                error = null;
                                value = args[0] % args[1];
                            }

                            return (value, error);
                        },
                        VerifyInteger),
                    ReturnType.Number,
                    ValidateBinaryNumber),
                new ExpressionEvaluator(
                    ExpressionType.Average,
                    Apply(
                        args =>
                        {
                            List<object> operands = ResolveListValue(args[0]);
                            return operands.Average(u => Convert.ToSingle(u));
                        },
                        VerifyNumericList),
                    ReturnType.Number,
                    ValidateUnary),
                new ExpressionEvaluator(
                    ExpressionType.Sum,
                    Apply(
                        args =>
                        {
                            List<object> operands = ResolveListValue(args[0]);
                            return operands.All(u => (u is int)) ? operands.Sum(u => (int)u) : operands.Sum(u => Convert.ToSingle(u));
                        },
                        VerifyNumericList),
                    ReturnType.Number,
                    ValidateUnary),
                new ExpressionEvaluator(
                    ExpressionType.Range,
                    BuiltInFunctions.ApplyWithError(
                        args =>
                        {
                            string error = null;
                            IList result = null;
                            var count = (int)args[1];
                            if (count <= 0)
                            {
                                error = $"The second parameter should be more than zero";
                            }
                            else
                            {
                                result = Enumerable.Range((int)args[0], count).ToList();
                            }

                            return (result, error);
                        },
                        BuiltInFunctions.VerifyInteger),
                    ReturnType.Object,
                    BuiltInFunctions.ValidateBinaryNumber),

                // Collection Functions
                new ExpressionEvaluator(
                    ExpressionType.Count,
                    Apply(
                        args =>
                        {
                            object count = null;
                            if (args[0] is string string0)
                            {
                                count = string0.Length;
                            }
                            else if (args[0] is IList list)
                            {
                                count = list.Count;
                            }

                            return count;
                        }, VerifyContainer),
                    ReturnType.Number,
                    ValidateUnary),
                new ExpressionEvaluator(
                    ExpressionType.Union,
                    Apply(
                        args =>
                        {
                        IEnumerable<object> result = args[0];
                        for (var i = 1; i < args.Count; i++)
                        {
                            IEnumerable<object> nextItem = args[i];
                            result = result.Union(nextItem);
                        }

                        return result.ToList();
                        }, VerifyList),
                    ReturnType.Object,
                    ValidateAtLeastOne),
                new ExpressionEvaluator(
                    ExpressionType.Intersection,
                    Apply(
                        args =>
                        {
                        IEnumerable<object> result = args[0];
                        for (var i = 1; i < args.Count; i++)
                        {
                            IEnumerable<object> nextItem = args[i];
                            result = result.Intersect(nextItem);
                        }

                        return result.ToList();
                        }, VerifyList),
                    ReturnType.Object,
                    ValidateAtLeastOne),
                new ExpressionEvaluator(
                    ExpressionType.Skip,
                    BuiltInFunctions.Skip,
                    ReturnType.Object,
                    (expression) => BuiltInFunctions.ValidateOrder(expression, null, ReturnType.Object, ReturnType.Number)),
                new ExpressionEvaluator(
                    ExpressionType.Take,
                    BuiltInFunctions.Take,
                    ReturnType.Object,
                    (expression) => BuiltInFunctions.ValidateOrder(expression, null, ReturnType.Object, ReturnType.Number)),
                new ExpressionEvaluator(
                    ExpressionType.SubArray,
                    BuiltInFunctions.SubArray,
                    ReturnType.Object,
                    (expression) => BuiltInFunctions.ValidateOrder(expression, new[] { ReturnType.Number }, ReturnType.Object, ReturnType.Number)),
                new ExpressionEvaluator(
                    ExpressionType.SortBy,
                    SortBy(false),
                    ReturnType.Object,
                    (expression) => BuiltInFunctions.ValidateOrder(expression, new[] { ReturnType.String }, ReturnType.Object)),
                new ExpressionEvaluator(
                    ExpressionType.SortByDescending,
                    SortBy(true),
                    ReturnType.Object,
                    (expression) => BuiltInFunctions.ValidateOrder(expression, new[] { ReturnType.String }, ReturnType.Object)),
                new ExpressionEvaluator(ExpressionType.IndicesAndValues, IndicesAndValues, ReturnType.Object, ValidateUnary),

                // Booleans
                Comparison(ExpressionType.LessThan, args => args[0] < args[1], ValidateBinaryNumberOrString, VerifyNumberOrString),
                Comparison(ExpressionType.LessThanOrEqual, args => args[0] <= args[1], ValidateBinaryNumberOrString, VerifyNumberOrString),
                Comparison(ExpressionType.Equal, args => args[0] == args[1], ValidateBinary),
                Comparison(ExpressionType.NotEqual, args => args[0] != args[1], ValidateBinary),
                Comparison(ExpressionType.GreaterThan, args => args[0] > args[1], ValidateBinaryNumberOrString, VerifyNumberOrString),
                Comparison(ExpressionType.GreaterThanOrEqual, args => args[0] >= args[1], ValidateBinaryNumberOrString, VerifyNumberOrString),
                Comparison(ExpressionType.Exists, args => args[0] != null, ValidateUnary, VerifyNotNull),
                new ExpressionEvaluator(
                    ExpressionType.Contains,
                    (expression, state) =>
                    {
                        var found = false;
                        var (args, error) = EvaluateChildren(expression, state);
                        if (error == null)
                        {
                            if (args[0] is string string0 && args[1] is string string1)
                            {
                                found = string0.Contains(string1);
                            }
                            else if (TryParseList(args[0], out IList ilist))
                            {
                                // list to find a value
                                var operands = ResolveListValue(ilist);
                                found = operands.Contains((object)args[1]);
                            }
                            else if (args[1] is string string2)
                            {
                                found = TryAccessProperty((object)args[0], string2, out var _);
                            }
                        }

                        return (found, null);
                    },
                    ReturnType.Boolean,
                    ValidateBinary),
                Comparison(ExpressionType.Empty, args => IsEmpty(args[0]), ValidateUnary, VerifyContainer),
                new ExpressionEvaluator(ExpressionType.And, (expression, state) => And(expression, state), ReturnType.Boolean, ValidateAtLeastOne),
                new ExpressionEvaluator(ExpressionType.Or, (expression, state) => Or(expression, state), ReturnType.Boolean, ValidateAtLeastOne),
                new ExpressionEvaluator(ExpressionType.Not, (expression, state) => Not(expression, state), ReturnType.Boolean, ValidateUnary),

                // String
                new ExpressionEvaluator(
                    ExpressionType.Concat,
                    Apply(
                        args =>
                        {
                            var builder = new StringBuilder();
                            foreach (var arg in args)
                            {
                                if (arg is string str)
                                {
                                    builder.Append(str);
                                }
                                else
                                {
                                    builder.Append(string.Empty);
                                }
                            }

                            return builder.ToString();
                        }, VerifyStringOrNull),
                    ReturnType.String,
                    ValidateString),
                new ExpressionEvaluator(
                    ExpressionType.Length,
                    Apply(
                        args =>
                            {
                                var result = 0;
                                if (args[0] is string str)
                                    {
                                        result = str.Length;
                                    }
                                else
                                    {
                                        result = 0;
                                    }

                                return result;
                            }, VerifyStringOrNull),
                    ReturnType.Number,
                    ValidateAtLeastOne),
                new ExpressionEvaluator(
                    ExpressionType.Replace,
                    ApplyWithError(
                        args =>
                        {
                            string error = null;
                            string result = null;
                            string inputStr = ParseStringOrNull(args[0]);
                            string oldStr = ParseStringOrNull(args[1]);
                            if (oldStr.Length == 0)
                            {
                                error = $"{args[1]} the oldValue in replace function should be a string with at least length 1.";
                            }

                            string newStr = ParseStringOrNull(args[2]);
                            if (error == null)
                            {
                                result = inputStr.Replace(oldStr, newStr);
                            }

                            return (result, error);
                        }, VerifyStringOrNull),
                    ReturnType.String,
                    (expression) => ValidateArityAndAnyType(expression, 3, 3, ReturnType.String)),
                new ExpressionEvaluator(
                    ExpressionType.ReplaceIgnoreCase,
                    ApplyWithError(
                        args =>
                        {
                            string error = null;
                            string result = null;
                            string inputStr = ParseStringOrNull(args[0]);
                            string oldStr = ParseStringOrNull(args[1]);
                            if (oldStr.Length == 0)
                            {
                                error = $"{args[1]} the oldValue in replace function should be a string with at least length 1.";
                            }

                            string newStr = ParseStringOrNull(args[2]);
                            if (error == null)
                            {
                                result = Regex.Replace(inputStr, oldStr, newStr, RegexOptions.IgnoreCase);
                            }

                            return (result, error);
                        }, VerifyStringOrNull),
                    ReturnType.String,
                    (expression) => ValidateArityAndAnyType(expression, 3, 3, ReturnType.String)),
                new ExpressionEvaluator(
                    ExpressionType.Split,
                    Apply(
                        args =>
                        {
                            string inputStr = ParseStringOrNull(args[0]);
                            string segStr = ParseStringOrNull(args[1]);
                            return inputStr.Split(segStr.ToCharArray());
                        }, VerifyStringOrNull),
                    ReturnType.Object,
                    (expression) => ValidateArityAndAnyType(expression, 2, 2, ReturnType.String)),
                new ExpressionEvaluator(
                    ExpressionType.Substring,
                    Substring,
                    ReturnType.String,
                    (expression) => ValidateOrder(expression, new[] { ReturnType.Number }, ReturnType.String, ReturnType.Number)),
                StringTransform(
                                ExpressionType.ToLower,
                                args =>
                                {
                                    if (args[0] == null)
                                    {
                                        return string.Empty;
                                    }
                                    else
                                    {
                                        return args[0].ToLower();
                                    }
                                }),
                StringTransform(
                                ExpressionType.ToUpper,
                                args =>
                                {
                                    if (args[0] == null)
                                    {
                                        return string.Empty;
                                    }
                                    else
                                    {
                                        return args[0].ToUpper();
                                    }
                                }),
                StringTransform(
                                ExpressionType.Trim,
                                args =>
                                {
                                    if (args[0] == null)
                                    {
                                        return string.Empty;
                                    }
                                    else
                                    {
                                        return args[0].Trim();
                                    }
                                }),
                new ExpressionEvaluator(
                    ExpressionType.StartsWith,
                    Apply(
                        args =>
                        {
                            string rawStr = ParseStringOrNull(args[0]);
                            string seekStr = ParseStringOrNull(args[1]);
                            return rawStr.StartsWith(seekStr);
                        }, VerifyStringOrNull),
                    ReturnType.Boolean,
                    (expression) => ValidateArityAndAnyType(expression, 2, 2, ReturnType.String)),
                new ExpressionEvaluator(
                    ExpressionType.EndsWith,
                    Apply(
                        args =>
                        {
                            string rawStr = ParseStringOrNull(args[0]);
                            string seekStr = ParseStringOrNull(args[1]);
                            return rawStr.EndsWith(seekStr);
                        }, VerifyStringOrNull),
                    ReturnType.Boolean,
                    (expression) => ValidateArityAndAnyType(expression, 2, 2, ReturnType.String)),
                new ExpressionEvaluator(
                    ExpressionType.CountWord,
                    Apply(
                        args =>
                        {
                            if (args[0] is string)
                            {
                                return Regex.Split(args[0].Trim(), @"\s{1,}").Length;
                            }
                            else
                            {
                                return 0;
                            }
                        }, VerifyStringOrNull),
                    ReturnType.Number,
                    ValidateUnaryString),
                new ExpressionEvaluator(
                    ExpressionType.AddOrdinal,
                    Apply(args => AddOrdinal(args[0]), VerifyInteger),
                    ReturnType.Number,
                    (expression) => ValidateArityAndAnyType(expression, 1, 1, ReturnType.Number)),
                new ExpressionEvaluator(
                    ExpressionType.Join,
                    (expression, state) =>
                    {
                        object result = null;
                        var (args, error) = EvaluateChildren(expression, state);
                        if (error == null)
                        {
                            if (!TryParseList(args[0], out IList list))
                            {
                                error = $"{expression.Children[0]} evaluates to {args[0]} which is not a list.";
                            }
                            else
                            {
                                if (args.Count == 2)
                                {
                                    result = string.Join(args[1], list.OfType<object>().Select(x => x.ToString()));
                                }
                                else
                                {
                                    if (list.Count < 3)
                                    {
                                        result = string.Join(args[2], list.OfType<object>().Select(x => x.ToString()));
                                    }
                                    else
                                    {
                                        var firstPart = string.Join(args[1], list.OfType<object>().TakeWhile(o => o != null && o != list.OfType<object>().LastOrDefault()));
                                        result = firstPart + args[2] + list.OfType<object>().Last().ToString();
                                    }
                                }
                            }
                        }

                        return (result, error);
                    },
                    ReturnType.String,
                    expr => ValidateOrder(expr, new[] { ReturnType.String }, ReturnType.Object, ReturnType.String)),
                new ExpressionEvaluator(
                    ExpressionType.NewGuid,
                    BuiltInFunctions.Apply(args => Guid.NewGuid().ToString()),
                    ReturnType.String,
                    (exprssion) => BuiltInFunctions.ValidateArityAndAnyType(exprssion, 0, 0)),
                new ExpressionEvaluator(
                    ExpressionType.IndexOf,
                    (expression, state) =>
                    {
                        object result = -1;
                        var (args, error) = EvaluateChildren(expression, state);
                        if (error == null)
                        {
                            if (args[0] is string || args[0] == null)
                            {
                                if (args[1] is string || args[1] == null)
                                {
                                    result = ParseStringOrNull(args[0]).IndexOf(ParseStringOrNull(args[1]));
                                }
                                else
                                {
                                    error = $"Can only look for indexof string in {expression}";
                                }
                            }
                            else if (TryParseList(args[0], out IList list))
                            {
                                result = ResolveListValue(list).IndexOf(args[1]);
                            }
                            else
                            {
                                error = $"{expression} works only on string or list.";
                            }
                        }

                        return (result, error);
                    },
                    ReturnType.Number,
                    (expression) => ValidateArityAndAnyType(expression, 2, 2, ReturnType.String, ReturnType.Boolean, ReturnType.Number, ReturnType.Object)),
                new ExpressionEvaluator(
                    ExpressionType.LastIndexOf,
                    Apply(
                        args =>
                        {
                            string rawStr = ParseStringOrNull(args[0]);
                            string seekStr = ParseStringOrNull(args[1]);
                            return rawStr.LastIndexOf(seekStr);
                        }, VerifyStringOrNull),
                    ReturnType.Number,
                    (expression) => ValidateArityAndAnyType(expression, 2, 2, ReturnType.String)),

                // Date and time
                TimeTransform(ExpressionType.AddDays, (ts, add) => ts.AddDays(add)),
                TimeTransform(ExpressionType.AddHours, (ts, add) => ts.AddHours(add)),
                TimeTransform(ExpressionType.AddMinutes, (ts, add) => ts.AddMinutes(add)),
                TimeTransform(ExpressionType.AddSeconds, (ts, add) => ts.AddSeconds(add)),
                new ExpressionEvaluator(
                    ExpressionType.DayOfMonth,
                    ApplyWithError(args => ParseISOTimestamp((string)args[0], dt => dt.Day), VerifyString),
                    ReturnType.Number,
                    ValidateUnaryString),
                new ExpressionEvaluator(
                    ExpressionType.DayOfWeek,
                    ApplyWithError(args => ParseISOTimestamp((string)args[0], dt => (int)dt.DayOfWeek), VerifyString),
                    ReturnType.Number,
                    ValidateUnaryString),
                new ExpressionEvaluator(
                    ExpressionType.DayOfYear,
                    ApplyWithError(args => ParseISOTimestamp((string)args[0], dt => dt.DayOfYear), VerifyString),
                    ReturnType.Number,
                    ValidateUnaryString),
                new ExpressionEvaluator(
                    ExpressionType.Month,
                    ApplyWithError(args => ParseISOTimestamp((string)args[0], dt => dt.Month), VerifyString),
                    ReturnType.Number,
                    ValidateUnaryString),
                new ExpressionEvaluator(
                    ExpressionType.Date,
                    ApplyWithError(args => ParseISOTimestamp((string)args[0], dt => dt.Date.ToString("M/dd/yyyy")), VerifyString),
                    ReturnType.String,
                    ValidateUnaryString),
                new ExpressionEvaluator(
                    ExpressionType.Year,
                    ApplyWithError(args => ParseISOTimestamp((string)args[0], dt => dt.Year), VerifyString),
                    ReturnType.Number,
                    ValidateUnaryString),
                new ExpressionEvaluator(
                    ExpressionType.UtcNow,
                    Apply(args => DateTime.UtcNow.ToString(args.Count() == 1 ? args[0] : DefaultDateTimeFormat), VerifyString),
                    ReturnType.String),
                new ExpressionEvaluator(
                    ExpressionType.FormatDateTime,
                    ApplyWithError(
                        args =>
                        {
                            object result = null;
                            string error = null;
                            dynamic timestamp = args[0];
                            if (Extensions.IsNumber(timestamp))
                            {
                                if (double.TryParse(args[0].ToString(), out double unixTimestamp))
                                {
                                    var dateTime = new DateTime(1970, 1, 1, 0, 0, 0, 0, DateTimeKind.Utc);
                                    timestamp = dateTime.AddSeconds(unixTimestamp);
                                }
                            }

                            (result, error) = ParseTimestamp((string)timestamp.ToString(), dt => dt.ToString(args.Count() == 2 ? args[1] : DefaultDateTimeFormat));

                            return (result, error);
                        }),
                    ReturnType.String,
                    (expr) => ValidateOrder(expr, new[] { ReturnType.String }, ReturnType.Object)),
                new ExpressionEvaluator(
                    ExpressionType.SubtractFromTime,
                    (expr, state) =>
                    {
                        object value = null;
                        string error = null;
                        IReadOnlyList<dynamic> args;
                        (args, error) = EvaluateChildren(expr, state);
                        if (error == null)
                        {
                            if (args[0] is string string0 && args[1] is int int1 && args[2] is string string2)
                            {
                                var format = (args.Count() == 4) ? (string)args[3] : DefaultDateTimeFormat;
                                Func<DateTime, DateTime> timeConverter;
                                (timeConverter, error) = DateTimeConverter(int1, string2);
                                if (error == null)
                                {
                                    (value, error) = ParseISOTimestamp(string0, dt => timeConverter(dt).ToString(format));
                                }
                            }
                            else
                            {
                                error = $"{expr} can't evaluate.";
                            }
                        }

                        return (value, error);
                    },
                    ReturnType.String,
                    (expr) => ValidateOrder(expr, new[] { ReturnType.String }, ReturnType.String, ReturnType.Number, ReturnType.String)),
                new ExpressionEvaluator(
                    ExpressionType.DateReadBack,
                    ApplyWithError(
                        args =>
                        {
                            object result = null;
                            string error;
                            (result, error) = ParseISOTimestamp((string)args[0]);
                            if (error == null)
                            {
                                var timestamp1 = (DateTime)result;
                                (result, error) = ParseISOTimestamp((string)args[1]);
                                if (error == null)
                                {
                                    var timestamp2 = (DateTime)result;
                                    var timex = new TimexProperty(timestamp2.ToString("yyyy-MM-dd"));
                                    result = TimexRelativeConvert.ConvertTimexToStringRelative(timex, timestamp1);
                                }
                            }

                            return (result, error);
                        },
                        VerifyString),
                    ReturnType.String,
                    expr => ValidateOrder(expr, null, ReturnType.String, ReturnType.String)),
                new ExpressionEvaluator(
                    ExpressionType.GetTimeOfDay,
                    ApplyWithError(
                        args =>
                        {
                            object value = null;
                            string error = null;
                            (value, error) = ParseISOTimestamp((string)args[0]);
                            if (error == null)
                            {
                                var timestamp = (DateTime)value;
                                if (timestamp.Hour == 0 && timestamp.Minute == 0)
                                {
                                    value = "midnight";
                                }
                                else if (timestamp.Hour >= 0 && timestamp.Hour < 12)
                                {
                                    value = "morning";
                                }
                                else if (timestamp.Hour == 12 && timestamp.Minute == 0)
                                {
                                    value = "noon";
                                }
                                else if (timestamp.Hour < 18)
                                {
                                    value = "afternoon";
                                }
                                else if (timestamp.Hour < 22 || (timestamp.Hour == 22 && timestamp.Minute == 0))
                                {
                                    value = "evening";
                                }
                                else
                                {
                                    value = "night";
                                }
                            }

                            return (value, error);
                        },
                        VerifyString),
                    ReturnType.String,
                    expr => ValidateOrder(expr, null, ReturnType.String)),
                new ExpressionEvaluator(
                    ExpressionType.GetFutureTime,
                    (expr, state) =>
                    {
                        object value = null;
                        string error = null;
                        IReadOnlyList<dynamic> args;
                        (args, error) = EvaluateChildren(expr, state);
                        if (error == null)
                        {
                            if (args[0] is int int1 && args[1] is string string1)
                            {
                                var format = (args.Count() == 3) ? (string)args[2] : DefaultDateTimeFormat;
                                Func<DateTime, DateTime> timeConverter;
                                (timeConverter, error) = DateTimeConverter(int1, string1, false);
                                if (error == null)
                                {
                                    value = timeConverter(DateTime.Now).ToString(format);
                                }
                            }
                            else
                            {
                                error = $"{expr} can't evaluate.";
                            }
                        }

                        return (value, error);
                    },
                    ReturnType.String,
                    (expr) => ValidateOrder(expr, new[] { ReturnType.String }, ReturnType.Number, ReturnType.String)),
                new ExpressionEvaluator(
                    ExpressionType.GetPastTime,
                    (expr, state) =>
                    {
                        object value = null;
                        string error = null;
                        IReadOnlyList<dynamic> args;
                        (args, error) = EvaluateChildren(expr, state);
                        if (error == null)
                        {
                            if (args[0] is int int1 && args[1] is string string1)
                            {
                                var format = (args.Count() == 3) ? (string)args[2] : DefaultDateTimeFormat;
                                Func<DateTime, DateTime> timeConverter;
                                (timeConverter, error) = DateTimeConverter(int1, string1);
                                if (error == null)
                                {
                                    value = timeConverter(DateTime.Now).ToString(format);
                                }
                            }
                            else
                            {
                                error = $"{expr} can't evaluate.";
                            }
                        }

                        return (value, error);
                    },
                    ReturnType.String,
                    (expr) => ValidateOrder(expr, new[] { ReturnType.String }, ReturnType.Number, ReturnType.String)),
                new ExpressionEvaluator(
                    ExpressionType.ConvertFromUtc,
                    (expr, state) =>
                    {
                        object value = null;
                        string error = null;
                        IReadOnlyList<dynamic> args;
                        (args, error) = EvaluateChildren(expr, state);
                        if (error == null)
                        {
                            var format = (args.Count() == 3) ? (string)args[2] : DefaultDateTimeFormat;
                            if (args[0] is string timestamp && args[1] is string targetTimeZone)
                            {
                                (value, error) = BuiltInFunctions.ConvertFromUTC(timestamp, targetTimeZone, format);
                            }
                            else
                            {
                                error = $"{expr} can't evaluate.";
                            }
                        }

                        return (value, error);
                    },
                    ReturnType.String,
                    expr => ValidateArityAndAnyType(expr, 2, 3, ReturnType.String)),
                new ExpressionEvaluator(
                    ExpressionType.ConvertToUtc,
                    (expr, state) =>
                    {
                        object value = null;
                        string error = null;
                        IReadOnlyList<dynamic> args;
                        (args, error) = EvaluateChildren(expr, state);
                        if (error == null)
                        {
                            var format = (args.Count() == 3) ? (string)args[2] : DefaultDateTimeFormat;
                            if (args[0] is string timestamp && args[1] is string sourceTimeZone)
                            {
                                (value, error) = BuiltInFunctions.ConvertToUTC(timestamp, sourceTimeZone, format);
                            }
                            else
                            {
                                error = $"{expr} can't evaluate.";
                            }
                        }

                        return (value, error);
                    },
                    ReturnType.String,
                    expr => ValidateArityAndAnyType(expr, 2, 3, ReturnType.String)),
                new ExpressionEvaluator(
                    ExpressionType.AddToTime,
                    (expr, state) =>
                    {
                        object value = null;
                        string error = null;
                        IReadOnlyList<dynamic> args;
                        (args, error) = EvaluateChildren(expr, state);
                        if (error == null)
                        {
                            var format = (args.Count() == 4) ? (string)args[3] : DefaultDateTimeFormat;
                            if (args[0] is string timestamp && args[1] is int interval && args[2] is string timeUnit)
                            {
                                (value, error) = AddToTime(timestamp, interval, timeUnit, format);
                            }
                            else
                            {
                                error = $"{expr} can't evaluate.";
                            }
                        }

                        return (value, error);
                    },
                    ReturnType.String,
                    expr => ValidateOrder(expr, new[] { ReturnType.String }, ReturnType.String, ReturnType.Number, ReturnType.String)),
                new ExpressionEvaluator(
                    ExpressionType.StartOfDay,
                    (expr, state) =>
                    {
                        object value = null;
                        string error = null;
                        IReadOnlyList<dynamic> args;
                        (args, error) = EvaluateChildren(expr, state);
                        if (error == null)
                        {
                            var format = (args.Count() == 2) ? (string)args[1] : DefaultDateTimeFormat;
                            if (args[0] is string timestamp)
                            {
                                (value, error) = StartOfDay(timestamp, format);
                            }
                            else
                            {
                                error = $"{expr} can't evaluate.";
                            }
                        }

                        return (value, error);
                    },
                    ReturnType.String,
                    expr => ValidateArityAndAnyType(expr, 1, 2, ReturnType.String)),
                new ExpressionEvaluator(
                    ExpressionType.StartOfHour,
                    (expr, state) =>
                    {
                        object value = null;
                        string error = null;
                        IReadOnlyList<dynamic> args;
                        (args, error) = EvaluateChildren(expr, state);
                        if (error == null)
                        {
                            var format = (args.Count() == 2) ? (string)args[1] : DefaultDateTimeFormat;
                            if (args[0] is string timestamp)
                            {
                                (value, error) = StartOfHour(timestamp, format);
                            }
                            else
                            {
                                error = $"{expr} can't evaluate.";
                            }
                        }

                        return (value, error);
                    },
                    ReturnType.String,
                    expr => ValidateArityAndAnyType(expr, 1, 2, ReturnType.String)),
                new ExpressionEvaluator(
                    ExpressionType.StartOfMonth,
                    (expr, state) =>
                    {
                        object value = null;
                        string error = null;
                        IReadOnlyList<dynamic> args;
                        (args, error) = EvaluateChildren(expr, state);
                        if (error == null)
                        {
                            var format = (args.Count() == 2) ? (string)args[1] : DefaultDateTimeFormat;
                            if (args[0] is string timestamp)
                            {
                                (value, error) = StartOfMonth(timestamp, format);
                            }
                            else
                            {
                                error = $"{expr} can't evaluate.";
                            }
                        }

                        return (value, error);
                    },
                    ReturnType.String,
                    expr => ValidateArityAndAnyType(expr, 1, 2, ReturnType.String)),
                new ExpressionEvaluator(
                    ExpressionType.Ticks,
                    (expr, state) =>
                    {
                        object value = null;
                        string error = null;
                        IReadOnlyList<dynamic> args;
                        (args, error) = EvaluateChildren(expr, state);
                        if (error == null)
                        {
                            if (args[0] is string ts)
                            {
                                (value, error) = Ticks(ts);
                            }
                            else
                            {
                                error = $"{expr} can't evaluate.";
                            }
                        }

                        return (value, error);
                    },
                    ReturnType.Number,
                    expr => ValidateArityAndAnyType(expr, 1, 1, ReturnType.String)),

                // URI Parsing
                new ExpressionEvaluator(
                    ExpressionType.UriHost,
                    (expr, state) =>
                    {
                        object value = null;
                        string error = null;
                        IReadOnlyList<dynamic> args;
                        (args, error) = EvaluateChildren(expr, state);
                        if (error == null)
                        {
                            if (args[0] is string uri)
                            {
                                (value, error) = UriHost(uri);
                            }
                            else
                            {
                                error = $"{expr} can't evaluate.";
                            }
                        }

                        return (value, error);
                    },
                    ReturnType.String,
                    ValidateUnary),
                new ExpressionEvaluator(
                    ExpressionType.UriPath,
                    (expr, state) =>
                    {
                        object value = null;
                        string error = null;
                        IReadOnlyList<dynamic> args;
                        (args, error) = EvaluateChildren(expr, state);
                        if (error == null)
                        {
                            if (args[0] is string uri)
                            {
                                (value, error) = UriPath(uri);
                            }
                            else
                            {
                                error = $"{expr} can't evaluate.";
                            }
                        }

                        return (value, error);
                    },
                    ReturnType.String,
                    ValidateUnary),
                new ExpressionEvaluator(
                    ExpressionType.UriPathAndQuery,
                    (expr, state) =>
                    {
                        object value = null;
                        string error = null;
                        IReadOnlyList<dynamic> args;
                        (args, error) = EvaluateChildren(expr, state);
                        if (error == null)
                        {
                            if (args[0] is string uri)
                            {
                                (value, error) = UriPathAndQuery(uri);
                            }
                            else
                            {
                                error = $"{expr} can't evaluate.";
                            }
                        }

                        return (value, error);
                    },
                    ReturnType.String,
                    ValidateUnary),
                new ExpressionEvaluator(
                    ExpressionType.UriPort,
                    (expr, state) =>
                    {
                        object value = null;
                        string error = null;
                        IReadOnlyList<dynamic> args;
                        (args, error) = EvaluateChildren(expr, state);
                        if (error == null)
                        {
                            if (args[0] is string uri)
                            {
                                (value, error) = UriPort(uri);
                            }
                            else
                            {
                                error = $"{expr} can't evaluate.";
                            }
                        }

                        return (value, error);
                    },
                    ReturnType.Number,
                    ValidateUnary),
                new ExpressionEvaluator(
                    ExpressionType.UriQuery,
                    (expr, state) =>
                    {
                        object value = null;
                        string error = null;
                        IReadOnlyList<dynamic> args;
                        (args, error) = EvaluateChildren(expr, state);
                        if (error == null)
                        {
                            if (args[0] is string uri)
                            {
                                (value, error) = UriQuery(uri);
                            }
                            else
                            {
                                error = $"{expr} can't evaluate.";
                            }
                        }

                        return (value, error);
                    },
                    ReturnType.String,
                    ValidateUnary),
                new ExpressionEvaluator(
                    ExpressionType.UriScheme,
                    (expr, state) =>
                    {
                        object value = null;
                        string error = null;
                        IReadOnlyList<dynamic> args;
                        (args, error) = EvaluateChildren(expr, state);
                        if (error == null)
                        {
                            if (args[0] is string uri)
                            {
                                (value, error) = UriScheme(uri);
                            }
                            else
                            {
                                error = $"{expr} can't evaluate.";
                            }
                        }

                        return (value, error);
                    },
                    ReturnType.String,
                    ValidateUnary),

                // Conversions
                new ExpressionEvaluator(ExpressionType.Float, Apply(args => (float)Convert.ToDouble(args[0])), ReturnType.Number, ValidateUnary),
                new ExpressionEvaluator(ExpressionType.Int, Apply(args => (int)Convert.ToInt64(args[0])), ReturnType.Number, ValidateUnary),
                new ExpressionEvaluator(ExpressionType.Array, Apply(args => new[] { args[0] }, VerifyString), ReturnType.Object, ValidateUnary),
                new ExpressionEvaluator(ExpressionType.Binary, Apply(args => BuiltInFunctions.ToBinary(args[0]), VerifyString), ReturnType.String, ValidateUnary),
                new ExpressionEvaluator(ExpressionType.Base64, Apply(args => Convert.ToBase64String(System.Text.Encoding.UTF8.GetBytes(args[0])), VerifyString), ReturnType.String, ValidateUnary),
                new ExpressionEvaluator(ExpressionType.Base64ToBinary, Apply(args => BuiltInFunctions.ToBinary(args[0]), VerifyString), ReturnType.String, ValidateUnary),
                new ExpressionEvaluator(ExpressionType.Base64ToString, Apply(args => System.Text.Encoding.UTF8.GetString(Convert.FromBase64String(args[0])), VerifyString), ReturnType.String, ValidateUnary),
                new ExpressionEvaluator(ExpressionType.UriComponent, Apply(args => Uri.EscapeDataString(args[0]), VerifyString), ReturnType.String, ValidateUnary),
                new ExpressionEvaluator(ExpressionType.DataUri, Apply(args => "data:text/plain;charset=utf-8;base64," + Convert.ToBase64String(System.Text.Encoding.UTF8.GetBytes(args[0])), VerifyString), ReturnType.String, BuiltInFunctions.ValidateUnary),
                new ExpressionEvaluator(ExpressionType.DataUriToBinary, Apply(args => BuiltInFunctions.ToBinary(args[0]), VerifyString), ReturnType.String, ValidateUnary),
                new ExpressionEvaluator(ExpressionType.DataUriToString, Apply(args => System.Text.Encoding.UTF8.GetString(Convert.FromBase64String(args[0].Substring(args[0].IndexOf(",") + 1))), VerifyString), ReturnType.String, ValidateUnary),
                new ExpressionEvaluator(ExpressionType.UriComponentToString, Apply(args => Uri.UnescapeDataString(args[0]), VerifyString), ReturnType.String, ValidateUnary),

                // TODO: Is this really the best way?
                new ExpressionEvaluator(ExpressionType.String, Apply(args => JsonConvert.SerializeObject(args[0]).TrimStart('"').TrimEnd('"')), ReturnType.String, ValidateUnary),
                Comparison(ExpressionType.Bool, args => IsLogicTrue(args[0]), ValidateUnary),
                new ExpressionEvaluator(ExpressionType.Xml, ApplyWithError(args => BuiltInFunctions.ToXml(args[0])), ReturnType.String, BuiltInFunctions.ValidateUnary),

                // Misc
                new ExpressionEvaluator(ExpressionType.Accessor, Accessor, ReturnType.Object, ValidateAccessor),
                new ExpressionEvaluator(ExpressionType.GetProperty, GetProperty, ReturnType.Object, (expr) => ValidateOrder(expr, null, ReturnType.Object, ReturnType.String)),
                new ExpressionEvaluator(ExpressionType.If, (expression, state) => If(expression, state), ReturnType.Object, (expression) => ValidateArityAndAnyType(expression, 3, 3)),
                new ExpressionEvaluator(
                    ExpressionType.Rand,
                    ApplyWithError(
                        args =>
                        {
                            object value = null;
                            string error = null;
                            var min = (int)args[0];
                            var max = (int)args[1];
                            if (min >= max)
                            {
                                error = $"{min} is not < {max} for rand";
                            }
                            else
                            {
                                lock (_randomizerLock)
                                {
                                    value = Randomizer.Next(min, max);
                                }
                            }

                            return (value, error);
                        },
                        VerifyInteger),
                    ReturnType.Number,
                    ValidateBinaryNumber),
                new ExpressionEvaluator(ExpressionType.CreateArray, Apply(args => new List<object>(args)), ReturnType.Object),
                new ExpressionEvaluator(
                    ExpressionType.First,
                    Apply(
                        args =>
                        {
                            object first = null;
                            if (args[0] is string string0 && string0.Length > 0)
                            {
                                first = string0.First().ToString();
                            }
                            else if (TryParseList(args[0], out IList list) && list.Count > 0)
                            {
                                first = AccessIndex(list, 0).value;
                            }

                            return first;
                        }),
                    ReturnType.Object,
                    ValidateUnary),
                new ExpressionEvaluator(
                    ExpressionType.Last,
                    Apply(
                        args =>
                        {
                            object last = null;
                            if (args[0] is string string0 && string0.Length > 0)
                            {
                                last = string0.Last().ToString();
                            }
                            else if (TryParseList(args[0], out IList list) && list.Count > 0)
                            {
                                last = AccessIndex(list, list.Count - 1).value;
                            }

                            return last;
                        }),
                    ReturnType.Object,
                    ValidateUnary),

                // Object manipulation and construction functions
                new ExpressionEvaluator(ExpressionType.Json, Apply(args => JToken.Parse(args[0])), ReturnType.Object, (expr) => ValidateOrder(expr, null, ReturnType.String)),
                new ExpressionEvaluator(
                    ExpressionType.AddProperty,
                    ApplyWithError(args =>
                        {
                            var newJobj = (IDictionary<string, JToken>)args[0];
                            var prop = args[1].ToString();
                            string error = null;
                            if (newJobj.ContainsKey(prop))
                            {
                                error = $"{prop} already exists";
                            }
                            else
                            {
                                newJobj[prop] = args[2];
                            }

                            return (newJobj, error);
                        }),
                    ReturnType.Object,
                    (expr) => ValidateOrder(expr, null, ReturnType.Object, ReturnType.String, ReturnType.Object)),
                new ExpressionEvaluator(
                    ExpressionType.SetProperty,
                    Apply(args =>
                        {
                            var newJobj = (JObject)args[0];
                            newJobj[args[1].ToString()] = args[2];
                            return newJobj;
                        }),
                    ReturnType.Object,
                    (expr) => ValidateOrder(expr, null, ReturnType.Object, ReturnType.String, ReturnType.Object)),
                new ExpressionEvaluator(
                    ExpressionType.RemoveProperty,
                    Apply(args =>
                        {
                            var newJobj = (JObject)args[0];
                            newJobj.Property(args[1].ToString()).Remove();
                            return newJobj;
                        }),
                    ReturnType.Object,
                    (expr) => ValidateOrder(expr, null, ReturnType.Object, ReturnType.String)),
                new ExpressionEvaluator(
                    ExpressionType.SetPathToValue,
                    SetPathToValue,
                    ReturnType.Object,
                    ValidateBinary),
                new ExpressionEvaluator(ExpressionType.Select, Foreach, ReturnType.Object, ValidateForeach),
                new ExpressionEvaluator(ExpressionType.Foreach, Foreach, ReturnType.Object, ValidateForeach),
                new ExpressionEvaluator(ExpressionType.Where, Where, ReturnType.Object, ValidateWhere),
                new ExpressionEvaluator(ExpressionType.Coalesce, Apply(args => Coalesce(args.ToArray<object>())), ReturnType.Object, ValidateAtLeastOne),
                new ExpressionEvaluator(ExpressionType.XPath, ApplyWithError(args => XPath(args[0], args[1])), ReturnType.Object, (expr) => ValidateOrder(expr, null, ReturnType.Object, ReturnType.String)),
                new ExpressionEvaluator(ExpressionType.JPath, ApplyWithError(args => JPath(args[0], args[1])), ReturnType.Object, (expr) => ValidateOrder(expr, null, ReturnType.Object, ReturnType.String)),

                // Regex expression
                new ExpressionEvaluator(
                    ExpressionType.IsMatch,
                    ApplyWithError(args =>
                        {
                            var value = false;
                            string error = null;

                            if (string.IsNullOrEmpty(args[0]))
                            {
                                value = false;
                                error = "regular expression is empty.";
                            }
                            else
                            {
                                var regex = CommonRegex.CreateRegex(args[1]);
                                value = regex.IsMatch(args[0]);
                            }

                            return (value, error);
                        }),
                    ReturnType.Boolean,
                    ValidateIsMatch),
            };

            var lookup = new Dictionary<string, ExpressionEvaluator>();
            foreach (var function in functions)
            {
                lookup.Add(function.Type, function);
            }

            // Attach negations
            lookup[ExpressionType.LessThan].Negation = lookup[ExpressionType.GreaterThanOrEqual];
            lookup[ExpressionType.LessThanOrEqual].Negation = lookup[ExpressionType.GreaterThan];
            lookup[ExpressionType.Equal].Negation = lookup[ExpressionType.NotEqual];

            // Math aliases
            lookup.Add("add", lookup[ExpressionType.Add]); // more than 1 params
            lookup.Add("div", lookup[ExpressionType.Divide]); // more than 1 params
            lookup.Add("mul", lookup[ExpressionType.Multiply]); // more than 1 params
            lookup.Add("sub", lookup[ExpressionType.Subtract]); // more than 1 params
            lookup.Add("exp", lookup[ExpressionType.Power]); // more than 1 params
            lookup.Add("mod", lookup[ExpressionType.Mod]);

            // Comparison aliases
            lookup.Add("and", lookup[ExpressionType.And]);
            lookup.Add("equals", lookup[ExpressionType.Equal]);
            lookup.Add("greater", lookup[ExpressionType.GreaterThan]);
            lookup.Add("greaterOrEquals", lookup[ExpressionType.GreaterThanOrEqual]);
            lookup.Add("less", lookup[ExpressionType.LessThan]);
            lookup.Add("lessOrEquals", lookup[ExpressionType.LessThanOrEqual]);
            lookup.Add("not", lookup[ExpressionType.Not]);
            lookup.Add("or", lookup[ExpressionType.Or]);

            lookup.Add("concat", lookup[ExpressionType.Concat]);
            return lookup;
        }
    }
}<|MERGE_RESOLUTION|>--- conflicted
+++ resolved
@@ -1435,19 +1435,9 @@
 
                         // the local iterator is pushed as one memory layer in the memory stack
                         stackedMemory.Push(SimpleObjectMemory.Wrap(local));
-<<<<<<< HEAD
-                        var (r, err) = expression.Children[2].TryEvaluate<bool>(stackedMemory);
-                        stackedMemory.Pop();
-
-                        if (err != null)
-                        {
-                        }
-
-=======
                         var (r, _) = expression.Children[2].TryEvaluate<bool>(stackedMemory);
                         stackedMemory.Pop();
 
->>>>>>> 8d8b2b59
                         if (r)
                         {
                             // add if only if it evaluates to true
