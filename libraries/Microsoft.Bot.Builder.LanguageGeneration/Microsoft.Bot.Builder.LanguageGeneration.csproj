--- conflicted
+++ resolved
@@ -16,28 +16,15 @@
     <Summary>This library implements Language Generation template library system for the Bot Builder SDK</Summary>
   </PropertyGroup>
 
-<<<<<<< HEAD
-  <PropertyGroup Condition="'$(Configuration)|$(Platform)'=='Documentation|AnyCPU'">
-    <DocumentationFile>bin\$(Configuration)\netstandard2.0\Microsoft.Bot.Builder.AI.LanguageGeneration.xml</DocumentationFile>
-    <DelaySign>false</DelaySign>
-=======
   <PropertyGroup Condition=" '$(Configuration)|$(Platform)' == 'Release|AnyCPU' ">
     <DocumentationFile>bin\$(Configuration)\netstandard2.0\Microsoft.Bot.Builder.LanguageGeneration.xml</DocumentationFile>
->>>>>>> dd34f0a8
   </PropertyGroup>
 
   <PropertyGroup Condition="'$(Configuration)|$(Platform)'=='Debug|AnyCPU'">
     <DebugType>Full</DebugType>
     <DebugSymbols>true</DebugSymbols>
   </PropertyGroup>
-<<<<<<< HEAD
-
-  <PropertyGroup Condition=" '$(Configuration)|$(Platform)' == 'Debug|AnyCPU' ">
-    <DelaySign>false</DelaySign>
-  </PropertyGroup>
-=======
     
->>>>>>> dd34f0a8
   <ItemGroup>
     <PackageReference Include="Antlr4.CodeGenerator" Version="4.6.6">
       <PrivateAssets>all</PrivateAssets>
