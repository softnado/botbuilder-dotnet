﻿<Project Sdk="Microsoft.NET.Sdk">

  <PropertyGroup>
    <Version Condition=" '$(IsBuildServer)' == '' ">4.8.0-local</Version>
    <Version Condition=" '$(IsBuildServer)' != '' ">$(PreviewPackageVersion)</Version>
    <PackageVersion Condition=" '$(IsBuildServer)' == '' ">4.8.0-local</PackageVersion>
    <PackageVersion Condition=" '$(IsBuildServer)' != '' ">$(PreviewPackageVersion)</PackageVersion>
    <Configurations>Debug;Release</Configurations>
    <GeneratePackageOnBuild>true</GeneratePackageOnBuild>
  </PropertyGroup>

  <PropertyGroup>
    <TargetFramework>netstandard2.0</TargetFramework>
    <PackageId>Microsoft.Bot.Builder.LanguageGeneration</PackageId>
    <Description>This library implements Language Generation template library system for the Bot Builder SDK</Description>
    <Summary>This library implements Language Generation template library system for the Bot Builder SDK</Summary>
  </PropertyGroup>

  <PropertyGroup Condition=" '$(Configuration)|$(Platform)' == 'Release|AnyCPU' ">
    <DocumentationFile>bin\$(Configuration)\netstandard2.0\Microsoft.Bot.Builder.LanguageGeneration.xml</DocumentationFile>
  </PropertyGroup>

  <PropertyGroup Condition="'$(Configuration)|$(Platform)'=='Debug|AnyCPU'">
    <DebugType>Full</DebugType>
    <DebugSymbols>true</DebugSymbols>
  </PropertyGroup>
    
  <ItemGroup>
    <PackageReference Include="Antlr4.CodeGenerator" Version="4.6.6">
      <PrivateAssets>all</PrivateAssets>
      <IncludeAssets>runtime; build; native; contentfiles; analyzers</IncludeAssets>
    </PackageReference>
    <PackageReference Include="Antlr4.Runtime" Version="4.6.6" />
    <PackageReference Include="AsyncUsageAnalyzers" Version="1.0.0-alpha003">
      <PrivateAssets>all</PrivateAssets>
      <IncludeAssets>runtime; build; native; contentfiles; analyzers</IncludeAssets>
    </PackageReference>
    <PackageReference Include="Newtonsoft.Json" Version="12.0.3" />
<<<<<<< HEAD
    <<PackageReference Include="Microsoft.SourceLink.GitHub" Version="1.0.0" >
=======
    <PackageReference Include="SourceLink.Create.CommandLine" Version="2.8.3" >
>>>>>>> d727a440
      <PrivateAssets>all</PrivateAssets>
      <IncludeAssets>runtime; build; native; contentfiles; analyzers</IncludeAssets>
    </PackageReference>
    <PackageReference Include="Microsoft.Bot.Expressions" Condition=" '$(IsBuildServer)' == '' " Version="4.8.0-local" />
    <PackageReference Include="Microsoft.Bot.Expressions" Condition=" '$(IsBuildServer)' != '' " Version="$(PreviewPackageVersion)" />
  </ItemGroup>

  <ItemGroup>
    <ProjectReference Include="..\Microsoft.Bot.Expressions\Microsoft.Bot.Expressions.csproj" />
  </ItemGroup>

  <ItemGroup>
    <None Update="LGFileLexer.g4">
      <Generator>MSBuild:Compile</Generator>
    </None>
    <None Update="LGFileParser.g4">
      <Generator>MSBuild:Compile</Generator>
    </None>
  </ItemGroup>
</Project><|MERGE_RESOLUTION|>--- conflicted
+++ resolved
@@ -36,11 +36,7 @@
       <IncludeAssets>runtime; build; native; contentfiles; analyzers</IncludeAssets>
     </PackageReference>
     <PackageReference Include="Newtonsoft.Json" Version="12.0.3" />
-<<<<<<< HEAD
-    <<PackageReference Include="Microsoft.SourceLink.GitHub" Version="1.0.0" >
-=======
     <PackageReference Include="SourceLink.Create.CommandLine" Version="2.8.3" >
->>>>>>> d727a440
       <PrivateAssets>all</PrivateAssets>
       <IncludeAssets>runtime; build; native; contentfiles; analyzers</IncludeAssets>
     </PackageReference>
