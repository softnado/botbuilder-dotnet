--- conflicted
+++ resolved
@@ -14,11 +14,6 @@
     <Summary>This library implements .NET TemplateManager classes to manage libraries of template renderers in Microsoft Bot Builder SDK v4</Summary>
   </PropertyGroup>
 
-<<<<<<< HEAD
-  <PropertyGroup Condition=" '$(Configuration)|$(Platform)' == 'Debug|AnyCPU' ">
-    <DelaySign>false</DelaySign>
-  </PropertyGroup>
-=======
   <PropertyGroup Condition=" '$(Configuration)|$(Platform)' == 'Release|AnyCPU' ">
     <DocumentationFile>bin\$(Configuration)\netstandard2.0\Microsoft.Bot.Builder.TemplateManager.xml</DocumentationFile>
   </PropertyGroup>
@@ -28,7 +23,6 @@
     <DebugSymbols>true</DebugSymbols>
   </PropertyGroup>
 
->>>>>>> dd34f0a8
   <ItemGroup>
     <PackageReference Include="Microsoft.Bot.Builder" Condition=" '$(IsBuildServer)' == '' " Version="4.6.0-local" />
     <PackageReference Include="Microsoft.Bot.Builder" Condition=" '$(IsBuildServer)' != '' " Version="$(ReleasePackageVersion)" />
