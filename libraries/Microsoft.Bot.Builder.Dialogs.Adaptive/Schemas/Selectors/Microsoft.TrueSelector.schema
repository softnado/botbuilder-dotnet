--- conflicted
+++ resolved
@@ -1,14 +1,7 @@
-<<<<<<< HEAD
-﻿{
+{
     "$schema": "https://raw.githubusercontent.com/microsoft/botbuilder-dotnet/4.Future/schemas/component.schema",
     "$role": "unionType(Microsoft.IEventSelector)",
     "title": "True Event Selector",
-=======
-{
-    "$schema": "https://raw.githubusercontent.com/microsoft/botbuilder-dotnet/4.Future/schemas/component.schema",
-    "$role": "unionType(Microsoft.IRuleSelector)",
-    "title": "True Rule Selector",
->>>>>>> 57049355
-    "description": "Selector for all true rules",
+    "description": "Selector for all true events",
     "type": "object"
 }