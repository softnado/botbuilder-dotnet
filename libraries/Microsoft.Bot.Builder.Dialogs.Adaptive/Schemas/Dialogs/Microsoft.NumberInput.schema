{
    "$schema": "https://raw.githubusercontent.com/microsoft/botbuilder-dotnet/master/schemas/component.schema",
    "$role": "union(Microsoft.IDialog)",
    "title": "Number input dialog",
    "description": "Collect information - Ask for a number.",
    "type": "object",
    "allOf": [
        {
            "$ref": "./Microsoft.InputDialog.json#"
        },
        {
            "properties": {
                "outputFormat": {
                    "$role": "expression",
                    "type": "string",
                    "title": "Output format",
                    "description": "Expression to format the number output.",
                    "examples": [
<<<<<<< HEAD
                        "@{int(this.value)}"
=======
                        "=this.value",
                        "=int(this.text)"
>>>>>>> 8d8b2b59
                    ]
                },
                "defaultLocale": {
                    "$role": "expression",
                    "type": "string",
                    "title": "Default locale",
                    "description": "Default locale.",
                    "default": "en-us"
                }
            }
        }
    ]
}<|MERGE_RESOLUTION|>--- conflicted
+++ resolved
@@ -16,12 +16,8 @@
                     "title": "Output format",
                     "description": "Expression to format the number output.",
                     "examples": [
-<<<<<<< HEAD
-                        "@{int(this.value)}"
-=======
                         "=this.value",
                         "=int(this.text)"
->>>>>>> 8d8b2b59
                     ]
                 },
                 "defaultLocale": {
