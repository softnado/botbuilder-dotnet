﻿// Licensed under the MIT License.
// Copyright (c) Microsoft Corporation. All rights reserved.

using System;
using System.Collections.Generic;
using System.IO;
using System.Linq;
using System.Runtime.CompilerServices;
using System.Threading;
using System.Threading.Tasks;
using Microsoft.Bot.Builder.Dialogs.Adaptive.Rules;
using Microsoft.Bot.Builder.Dialogs.Adaptive.Selectors;
using Microsoft.Bot.Builder.Dialogs.Debugging;
using Microsoft.Bot.Builder.Expressions;
using Microsoft.Bot.Schema;
using Newtonsoft.Json.Linq;
using static Microsoft.Bot.Builder.Dialogs.Debugging.DebugSupport;

namespace Microsoft.Bot.Builder.Dialogs.Adaptive
{

    /// <summary>
    /// The Adaptive Dialog models conversation using events and rules to adapt dynamicaly to changing conversation flow
    /// </summary>
    public class AdaptiveDialog : DialogContainer
    {
        private const string ADAPTIVE_KEY = "adaptiveDialogState";

        private readonly string changeKey = Guid.NewGuid().ToString();
        
        private bool installedDependencies = false;

        public IStatePropertyAccessor<BotState> BotState { get; set; }

        public IStatePropertyAccessor<Dictionary<string, object>> UserState { get; set; }

        /// <summary>
        /// Recognizer for processing incoming user input 
        /// </summary>
        public IRecognizer Recognizer { get; set; }

        /// <summary>
        /// Language Generator override
        /// </summary>
        public ILanguageGenerator Generator { get; set; }

        /// <summary>
        /// Gets or sets the steps to execute when the dialog begins
        /// </summary>
        public List<IDialog> Steps { get; set; } = new List<IDialog>();

        /// <summary>
        /// Rules for handling events to dynamic modifying the executing plan 
        /// </summary>
        public virtual List<IRule> Rules { get; set; } = new List<IRule>();

        /// <summary>
        /// Gets or sets the policty to Automatically end the dialog when there are no steps to execute
        /// </summary>
        /// <remarks>
        /// If true, when there are no steps to execute the current dialog will end
        /// If false, when there are no steps to execute the current dialog will simply end the turn and still be active
        /// </remarks>
        public bool AutoEndDialog { get; set; } = true;

        /// <summary>
        /// Gets or sets the selector for picking the possible rules to execute.
        /// </summary>
        public IRuleSelector Selector { get; set; }

        /// <summary>
        /// Gets or sets the property to return as the result when the dialog ends when there are no more Steps and AutoEndDialog = true.
        /// </summary>
        public string DefaultResultProperty { get; set; } = "dialog.result";

        public override IBotTelemetryClient TelemetryClient
        {
            get
            {
                return base.TelemetryClient;
            }
            set
            {
                var client = value ?? new NullBotTelemetryClient();
                _dialogs.TelemetryClient = client;
                base.TelemetryClient = client;
            }
        }

        public AdaptiveDialog(string dialogId = null, [CallerFilePath] string callerPath = "", [CallerLineNumber] int callerLine = 0)
            : base(dialogId)
        {
            this.RegisterSourceLocation(callerPath, callerLine);
        }

        public override async Task<DialogTurnResult> BeginDialogAsync(DialogContext dc, object options = null, CancellationToken cancellationToken = default(CancellationToken))
        {
            if (options is CancellationToken)
            {
                throw new ArgumentException($"{nameof(options)} should not ever be a cancellation token");
            }

            EnsureDependenciesInstalled();

            var activeDialogState = dc.ActiveDialog.State as Dictionary<string, object>;
            activeDialogState[ADAPTIVE_KEY] = new AdaptiveDialogState();
            var state = activeDialogState[ADAPTIVE_KEY] as AdaptiveDialogState;

            // Persist options to dialog state
            state.Options = options ?? new Dictionary<string, object>();

            // Initialize 'result' with any initial value
            if (state.Options.GetType() == typeof(Dictionary<string, object>) && (state.Options as Dictionary<string, object>).ContainsKey("value"))
            {
                state.Result = state.Options["value"];
            }

            // Evaluate rules and queue up step changes
            var dialogEvent = new DialogEvent()
            {
                Name = AdaptiveEvents.BeginDialog,
                Value = options,
                Bubble = false
            };

            await this.OnDialogEventAsync(dc, dialogEvent, cancellationToken).ConfigureAwait(false);

            // Continue step execution
            return await this.ContinueStepsAsync(dc, cancellationToken).ConfigureAwait(false);
        }

        public override async Task<DialogTurnResult> ContinueDialogAsync(DialogContext dc, CancellationToken cancellationToken = default(CancellationToken))
        {
            EnsureDependenciesInstalled();

            // Continue step execution
            return await ContinueStepsAsync(dc, cancellationToken).ConfigureAwait(false);
        }

        protected override async Task<bool> OnPreBubbleEvent(DialogContext dc, DialogEvent dialogEvent, CancellationToken cancellationToken = default(CancellationToken))
        {
            var sequenceContext = this.ToSequenceContext(dc);

            // Process event and queue up any potential interruptions
            return await this.ProcessEventAsync(sequenceContext, dialogEvent, preBubble: true, cancellationToken: cancellationToken).ConfigureAwait(false);
        }

        protected override async Task<bool> OnPostBubbleEvent(DialogContext dc, DialogEvent dialogEvent, CancellationToken cancellationToken = default(CancellationToken))
        {
            var sequenceContext = this.ToSequenceContext(dc);

            // Process event and queue up any potential interruptions
            return await this.ProcessEventAsync(sequenceContext, dialogEvent, preBubble: false, cancellationToken: cancellationToken).ConfigureAwait(false);
        }

        protected async Task<bool> ProcessEventAsync(SequenceContext sequenceContext, DialogEvent dialogEvent, bool preBubble, CancellationToken cancellationToken = default(CancellationToken))
        {
            // Save into turn
            sequenceContext.State.SetValue(DialogContextState.TURN_DIALOGEVENT, dialogEvent);

<<<<<<< HEAD
            return new StoredBotState()
            {
                UserState = data.ContainsKey(keys.UserState) ? data[keys.UserState] as IDictionary<string, object> : new Dictionary<string, object>(),
                ConversationState = data.ContainsKey(keys.ConversationState) ? data[keys.ConversationState] as IDictionary<string, object> : new Dictionary<string, object>(),
                DialogStack = data.ContainsKey(keys.DialogState) ? data[keys.DialogState] as IList<DialogInstance> : new List<DialogInstance>(),
            };
        }
=======
            // Look for triggered rule
            var handled = await this.QueueFirstMatchAsync(sequenceContext, dialogEvent, preBubble, cancellationToken).ConfigureAwait(false);
>>>>>>> 7950ef1d

            if (handled)
            {
                return true;
            }

            // Default processing
            if (preBubble)
            {
                switch (dialogEvent.Name)
                {
                    case AdaptiveEvents.BeginDialog:
                        if (this.Steps.Any())
                        {
                            // Initialize plan with steps
                            var changes = new StepChangeList()
                            {
                                ChangeType = StepChangeTypes.InsertSteps,
                                Steps = new List<StepState>()
                            };

                            this.Steps.ForEach(
                                s => changes.Steps.Add(
                                    new StepState()
                                    {
                                        DialogId = s.Id,
                                        DialogStack = new List<DialogInstance>()
                                    }));

                            sequenceContext.QueueChanges(changes);
                            handled = true;
                        }
                        else
                        {
                            // Emit leading ActivityReceived event
                            var e = new DialogEvent() { Name = AdaptiveEvents.ActivityReceived, Value = sequenceContext.Context.Activity, Bubble = false };
                            handled = await this.ProcessEventAsync(sequenceContext, dialogEvent: e, preBubble: true, cancellationToken: cancellationToken).ConfigureAwait(false);
                        }

                        break;

                    case AdaptiveEvents.ActivityReceived:

                        var activity = sequenceContext.Context.Activity;

                        if (activity.Type == ActivityTypes.Message)
                        {
                            // Recognize utterance
                            var recognized = await this.OnRecognize(sequenceContext, cancellationToken).ConfigureAwait(false);

                            sequenceContext.State.SetValue(DialogContextState.TURN_RECOGNIZED, recognized);

                            var (name, score) = recognized.GetTopScoringIntent();
                            sequenceContext.State.SetValue(DialogContextState.TURN_TOPINTENT, name);
                            sequenceContext.State.SetValue(DialogContextState.TURN_TOPSCORE, score);

                            if (this.Recognizer != null)
                            {
                                await sequenceContext.DebuggerStepAsync(Recognizer, AdaptiveEvents.RecognizedIntent, cancellationToken).ConfigureAwait(false);
                            }

                            // Emit leading RecognizedIntent event
                            var e = new DialogEvent() { Name = AdaptiveEvents.RecognizedIntent, Value = recognized, Bubble = false };
                            handled = await this.ProcessEventAsync(sequenceContext, dialogEvent: e, preBubble: true, cancellationToken: cancellationToken).ConfigureAwait(false);
                        }
                        break;
                }
            }
            else
            {
                switch (dialogEvent.Name)
                {
                    case AdaptiveEvents.BeginDialog:
                        var e = new DialogEvent() { Name = AdaptiveEvents.ActivityReceived, Value = sequenceContext.Context.Activity, Bubble = false };
                        handled = await this.ProcessEventAsync(sequenceContext, dialogEvent: e, preBubble: false, cancellationToken: cancellationToken).ConfigureAwait(false);

                        break;

                    case AdaptiveEvents.ActivityReceived:

                        var activity = sequenceContext.Context.Activity;

                        if (activity.Type == ActivityTypes.Message)
                        {
                            // Empty sequence?
                            if (!sequenceContext.Steps.Any())
                            {
                                // Emit trailing unknownIntent event
                                e = new DialogEvent() { Name = AdaptiveEvents.UnknownIntent, Bubble = false };
                                handled = await this.ProcessEventAsync(sequenceContext, dialogEvent: e, preBubble: false, cancellationToken: cancellationToken).ConfigureAwait(false);
                            }
                            else
                            {
                                handled = false;
                            }
                        }
                        break;
                }
            }

            return handled;
        }

        public override async Task<DialogTurnResult> ResumeDialogAsync(DialogContext dc, DialogReason reason, object result = null, CancellationToken cancellationToken = default(CancellationToken))
        {
            if (result is CancellationToken)
            {
                throw new ArgumentException($"{nameof(result)} cannot be a cancellation token");
            }

            // Containers are typically leaf nodes on the stack but the dev is free to push other dialogs
            // on top of the stack which will result in the container receiving an unexpected call to
            // resumeDialog() when the pushed on dialog ends.
            // To avoid the container prematurely ending we need to implement this method and simply
            // ask our inner dialog stack to re-prompt.
            await RepromptDialogAsync(dc.Context, dc.ActiveDialog).ConfigureAwait(false);

            return Dialog.EndOfTurn;
        }

        public override async Task RepromptDialogAsync(ITurnContext turnContext, DialogInstance instance, CancellationToken cancellationToken = default(CancellationToken))
        {
            // Forward to current sequence step
            var state = (instance.State as Dictionary<string, object>)[ADAPTIVE_KEY] as AdaptiveDialogState;

            if (state.Steps.Any())
            {
                // We need to mockup a DialogContext so that we can call RepromptDialog
                // for the active step
                var stepDc = new DialogContext(_dialogs, turnContext, state.Steps[0], new Dictionary<string, object>(), new Dictionary<string, object>());
                await stepDc.RepromptDialogAsync(cancellationToken).ConfigureAwait(false);
            }
        }

        public void AddRule(IRule rule)
        {
            rule.Steps.ForEach(s => _dialogs.Add(s));
            this.Rules.Add(rule);
        }

        public void AddRules(IEnumerable<IRule> rules)
        {
            foreach (var rule in rules)
            {
                this.AddRule(rule);
            }
        }

        public void AddDialog(IEnumerable<IDialog> dialogs)
        {
            foreach (var dialog in dialogs)
            {
                this._dialogs.Add(dialog);
            }
        }

        protected override string OnComputeId()
        {
            if (DebugSupport.SourceRegistry.TryGetValue(this, out var range))
            {
                return $"AdaptiveDialog({Path.GetFileName(range.Path)}:{range.Start.LineIndex})";
            }
            return $"AdaptiveDialog[{this.BindingPath()}]";
        }

        public override DialogContext CreateChildContext(DialogContext dc)
        {
            var activeDialogState = dc.ActiveDialog.State as Dictionary<string, object>;
            var state = activeDialogState[ADAPTIVE_KEY] as AdaptiveDialogState;

            if (state == null)
            {
                state = new AdaptiveDialogState();
                activeDialogState[ADAPTIVE_KEY] = state;
            }

            if (state.Steps != null && state.Steps.Any())
            {
                var ctx = new SequenceContext(this._dialogs, dc, state.Steps.First(), state.Steps, changeKey);
                ctx.Parent = dc;
                return ctx;
            }

            return null;
        }

        private string GetUniqueInstanceId(DialogContext dc)
        {
            return dc.Stack.Count > 0 ? $"{dc.Stack.Count}:{dc.ActiveDialog.Id}" : string.Empty;
        }

        protected async Task<DialogTurnResult> ContinueStepsAsync(DialogContext dc, CancellationToken cancellationToken)
        {
            // Apply any queued up changes
            var sequenceContext = this.ToSequenceContext(dc);
            await sequenceContext.ApplyChangesAsync(cancellationToken).ConfigureAwait(false);

            if (this.Generator != null)
            {
                dc.Context.TurnState.Set<ILanguageGenerator>(this.Generator);
            }

            // Get a unique instance ID for the current stack entry.
            // We need to do this because things like cancellation can cause us to be removed
            // from the stack and we want to detect this so we can stop processing steps.
            var instanceId = this.GetUniqueInstanceId(sequenceContext);

            var step = this.CreateChildContext(sequenceContext) as SequenceContext;

            if (step != null)
            {
                // Continue current step
                var result = await step.ContinueDialogAsync(cancellationToken).ConfigureAwait(false);

                // Start step if not continued
                if (result.Status == DialogTurnStatus.Empty && GetUniqueInstanceId(sequenceContext) == instanceId)
                {
                    var nextStep = step.Steps.First();
                    result = await step.BeginDialogAsync(nextStep.DialogId, nextStep.Options, cancellationToken).ConfigureAwait(false);
                }

                // Increment turns step count
                // This helps dialogs being resumed from an interruption to determine if they
                // should re-prompt or not.
                var stepCount = sequenceContext.State.GetValue<int>(DialogContextState.TURN_STEPCOUNT, 0);
                sequenceContext.State.SetValue(DialogContextState.TURN_STEPCOUNT, stepCount + 1);

                // Is the step waiting for input or were we cancelled?
                if (result.Status == DialogTurnStatus.Waiting || this.GetUniqueInstanceId(sequenceContext) != instanceId)
                {
                    return result;
                }

                // End current step
                await this.EndCurrentStepAsync(sequenceContext, cancellationToken).ConfigureAwait(false);

                // Execute next step
                // We call continueDialog() on the root dialog to ensure any changes queued up
                // by the previous steps are applied.
                DialogContext root = sequenceContext;
                while (root.Parent != null)
                {
                    root = root.Parent;
                }

                return await root.ContinueDialogAsync(cancellationToken).ConfigureAwait(false);
            }
            else
            {
                return await this.OnEndOfStepsAsync(sequenceContext, cancellationToken).ConfigureAwait(false);
            }
        }

        protected async Task<bool> EndCurrentStepAsync(SequenceContext sequenceContext, CancellationToken cancellationToken = default(CancellationToken))
        {
            if (sequenceContext.Steps.Any())
            {
                sequenceContext.Steps.RemoveAt(0);

                if (!sequenceContext.Steps.Any())
                {
                    await sequenceContext.EmitEventAsync(AdaptiveEvents.SequenceEnded, value: null, bubble: false, fromLeaf: false, cancellationToken: cancellationToken).ConfigureAwait(false);
                }
            }

            return false;
        }

        protected async Task<DialogTurnResult> OnEndOfStepsAsync(SequenceContext sequenceContext, CancellationToken cancellationToken = default(CancellationToken))
        {
            // End dialog and return result
            if (sequenceContext.ActiveDialog != null)
            {
                if (this.ShouldEnd(sequenceContext))
                {
                    sequenceContext.State.TryGetValue<object>(DefaultResultProperty, out var result);
                    return await sequenceContext.EndDialogAsync(result, cancellationToken).ConfigureAwait(false);
                }
                else
                {
                    return Dialog.EndOfTurn;
                }
            }
            else
            {
                return new DialogTurnResult(DialogTurnStatus.Cancelled);
            }
        }

        protected async Task<RecognizerResult> OnRecognize(SequenceContext sequenceContext, CancellationToken cancellationToken = default(CancellationToken))
        {
            var context = sequenceContext.Context;
            if (Recognizer != null)
            {
                var result = await Recognizer.RecognizeAsync(context, cancellationToken).ConfigureAwait(false);
                // only allow one intent 
                var topIntent = result.GetTopScoringIntent();
                result.Intents.Clear();
                result.Intents.Add(topIntent.intent, new IntentScore() { Score = topIntent.score });
                return result;
            }
            else
            {
                return new RecognizerResult()
                {
                    Text = context.Activity.Text ?? string.Empty,
                    Intents = new Dictionary<string, IntentScore>()
                    {
                        { "None", new IntentScore() { Score = 0.0} }
                    },
                    Entities = JObject.Parse("{}")
                };

            }
        }

        private async Task<bool> QueueFirstMatchAsync(SequenceContext sequenceContext, DialogEvent dialogEvent, bool preBubble, CancellationToken cancellationToken)
        {
            var selection = await Selector.Select(sequenceContext, cancellationToken).ConfigureAwait(false);
            if (selection.Any())
            {
                var rule = Rules[selection.First()];
                await sequenceContext.DebuggerStepAsync(rule, dialogEvent, cancellationToken).ConfigureAwait(false);
                System.Diagnostics.Trace.TraceInformation($"Executing Dialog: {this.Id} Rule[{selection}]: {rule.GetType().Name}: {rule.GetExpression(null)}");
                var changes = await rule.ExecuteAsync(sequenceContext).ConfigureAwait(false);

                if (changes != null && changes.Count > 0)
                {
                    sequenceContext.QueueChanges(changes[0]);
                    return true;
                }
            }
            return false;
        }

        private void EnsureDependenciesInstalled()
        {
            lock (this)
            {
                if (!installedDependencies)
                {
                    installedDependencies = true;

                    AddDialog(this.Steps.ToArray());

                    foreach (var rule in this.Rules)
                    {
                        AddDialog(rule.Steps.ToArray());
                    }

                    // Wire up selector
                    if (this.Selector == null)
                    {
                        // Default to most specific then first
                        this.Selector = new MostSpecificSelector
                        {
                            Selector = new FirstSelector()
                        };
                    }
                    this.Selector.Initialize(this.Rules, true);
                }
            }
        }

        private bool ShouldEnd(DialogContext dc)
        {
            return this.AutoEndDialog;
        }

        private SequenceContext ToSequenceContext(DialogContext dc)
        {
            var activeDialogState = dc.ActiveDialog.State as Dictionary<string, object>;
            var state = activeDialogState[ADAPTIVE_KEY] as AdaptiveDialogState;

            if (state == null)
            {
                state = new AdaptiveDialogState();
                activeDialogState[ADAPTIVE_KEY] = state;
            }

            if (state.Steps == null)
            {
                state.Steps = new List<StepState>();
            }

            var sequenceContext = new SequenceContext(dc.Dialogs, dc, new DialogState() { DialogStack = dc.Stack }, state.Steps, changeKey);
            sequenceContext.Parent = dc.Parent;
            return sequenceContext;
        }
    }
}<|MERGE_RESOLUTION|>--- conflicted
+++ resolved
@@ -27,7 +27,7 @@
         private const string ADAPTIVE_KEY = "adaptiveDialogState";
 
         private readonly string changeKey = Guid.NewGuid().ToString();
-        
+
         private bool installedDependencies = false;
 
         public IStatePropertyAccessor<BotState> BotState { get; set; }
@@ -35,7 +35,7 @@
         public IStatePropertyAccessor<Dictionary<string, object>> UserState { get; set; }
 
         /// <summary>
-        /// Recognizer for processing incoming user input 
+        /// Recognizer for processing incoming user input
         /// </summary>
         public IRecognizer Recognizer { get; set; }
 
@@ -50,7 +50,7 @@
         public List<IDialog> Steps { get; set; } = new List<IDialog>();
 
         /// <summary>
-        /// Rules for handling events to dynamic modifying the executing plan 
+        /// Rules for handling events to dynamic modifying the executing plan
         /// </summary>
         public virtual List<IRule> Rules { get; set; } = new List<IRule>();
 
@@ -158,18 +158,8 @@
             // Save into turn
             sequenceContext.State.SetValue(DialogContextState.TURN_DIALOGEVENT, dialogEvent);
 
-<<<<<<< HEAD
-            return new StoredBotState()
-            {
-                UserState = data.ContainsKey(keys.UserState) ? data[keys.UserState] as IDictionary<string, object> : new Dictionary<string, object>(),
-                ConversationState = data.ContainsKey(keys.ConversationState) ? data[keys.ConversationState] as IDictionary<string, object> : new Dictionary<string, object>(),
-                DialogStack = data.ContainsKey(keys.DialogState) ? data[keys.DialogState] as IList<DialogInstance> : new List<DialogInstance>(),
-            };
-        }
-=======
             // Look for triggered rule
             var handled = await this.QueueFirstMatchAsync(sequenceContext, dialogEvent, preBubble, cancellationToken).ConfigureAwait(false);
->>>>>>> 7950ef1d
 
             if (handled)
             {
@@ -465,7 +455,7 @@
             if (Recognizer != null)
             {
                 var result = await Recognizer.RecognizeAsync(context, cancellationToken).ConfigureAwait(false);
-                // only allow one intent 
+                // only allow one intent
                 var topIntent = result.GetTopScoringIntent();
                 result.Intents.Clear();
                 result.Intents.Add(topIntent.intent, new IntentScore() { Score = topIntent.score });
