﻿// Licensed under the MIT License.
// Copyright (c) Microsoft Corporation. All rights reserved.

using System;
using System.Collections.Generic;
using System.Linq;
using System.Net.Http;
using System.Net.Http.Headers;
using System.Runtime.CompilerServices;
using System.Text;
using System.Threading;
using System.Threading.Tasks;
using Microsoft.Bot.Builder.Dialogs.Adaptive.Templates;
using Microsoft.Bot.Builder.Dialogs.Declarative;
using Microsoft.Bot.Builder.TraceExtensions;
using Microsoft.Bot.Expressions;
using Microsoft.Bot.Schema;
using Microsoft.Bot.Streaming.Payloads;
using Newtonsoft.Json;
using Newtonsoft.Json.Converters;
using Newtonsoft.Json.Linq;

namespace Microsoft.Bot.Builder.Dialogs.Adaptive.Actions
{
    /// <summary>
    /// Action for performing an HttpRequest.
    /// </summary>
    public class HttpRequest : Dialog
    {
        [JsonProperty("$kind")]
        public const string DeclarativeType = "Microsoft.HttpRequest";

        public HttpRequest(HttpMethod method, string url, string inputProperty, Dictionary<string, StringExpression> headers = null, JObject body = null, [CallerFilePath] string callerPath = "", [CallerLineNumber] int callerLine = 0)
        {
            this.RegisterSourceLocation(callerPath, callerLine);
            this.Method = method;
            this.Url = url ?? throw new ArgumentNullException(nameof(url));
            this.Headers = headers;
            this.Body = body;
        }

        [JsonConstructor]
        public HttpRequest([CallerFilePath] string callerPath = "", [CallerLineNumber] int callerLine = 0)
            : base()
        {
            this.RegisterSourceLocation(callerPath, callerLine);
        }

        public enum ResponseTypes
        {
            /// <summary>
            /// No response expected
            /// </summary>
            None,

            /// <summary>
            /// Plain JSON response 
            /// </summary>
            Json,

            /// <summary>
            /// JSON Activity object to send to the user
            /// </summary>
            Activity,

            /// <summary>
            /// Json Array of activity objects to send to the user
            /// </summary>
            Activities
        }

        /// <summary>
        /// Http methods.
        /// </summary>
        public enum HttpMethod
        {
            /// <summary>
            /// Http GET.
            /// </summary>
            /// 
            GET,

            /// <summary>
            /// Http POST.
            /// </summary>
            POST,

            /// <summary>
            /// Http PATCH.
            /// </summary>
            PATCH,

            /// <summary>
            /// Http PUT.
            /// </summary>
            PUT,

            /// <summary>
            /// Http DELETE.
            /// </summary>
            DELETE
        }

        /// <summary>
        /// Gets or sets an optional expression which if is true will disable this action.
        /// </summary>
        /// <example>
        /// "user.age > 18".
        /// </example>
        /// <value>
        /// A boolean expression. 
        /// </value>
        [JsonProperty("disabled")]
        public BoolExpression Disabled { get; set; }

        [JsonConverter(typeof(StringEnumConverter))]
        [JsonProperty("method")]
        public HttpMethod Method { get; set; }

        [JsonProperty("url")]
        public StringExpression Url { get; set; }

        [JsonProperty("headers")]
        public Dictionary<string, StringExpression> Headers { get; set; }

        [JsonProperty("body")]
        public ValueExpression Body { get; set; }

        [JsonProperty("responseType")]
        public EnumExpression<ResponseTypes> ResponseType { get; set; } = ResponseTypes.Json;

        /// <summary>
        /// Gets or sets the property expression to store the HTTP response in. 
        /// </summary>
        /// <remarks>
        /// The result will have 4 properties from the http response: 
        /// [statusCode|reasonPhrase|content|headers]
        /// If the content is json it will be an deserialized object, otherwise it will be a string.
        /// </remarks>
        /// <value>
        /// The property expression to store the HTTP response in. 
        /// </value>
        [JsonProperty("resultProperty")]
        public StringExpression ResultProperty { get; set; }

        public override async Task<DialogTurnResult> BeginDialogAsync(DialogContext dc, object options = null, CancellationToken cancellationToken = default(CancellationToken))
        {
            if (options is CancellationToken)
            {
                throw new ArgumentException($"{nameof(options)} cannot be a cancellation token");
            }

            var dcState = dc.GetState();

            if (this.Disabled != null && this.Disabled.GetValue(dcState) == true)
            {
                return await dc.EndDialogAsync(cancellationToken: cancellationToken).ConfigureAwait(false);
            }

            var client = new HttpClient();

            // Single command running with a copy of the original data
            client.DefaultRequestHeaders.Clear();

            JToken instanceBody = null;
            if (this.Body != null)
            {
<<<<<<< HEAD
                try
                {
                    // This is to support body being set to a memory path.
                    var instanceBodyAsValue = await new TextTemplate(this.Body.ToString()).BindToData(dc.Context, dc.GetState()).ConfigureAwait(false);
                    instanceBody = JToken.Parse(instanceBodyAsValue);
                }
                catch (Exception ex)
                {
                    instanceBody = (JToken)this.Body.DeepClone();
                }
=======
                var (body, err) = this.Body.TryGetValue(dcState);
                if (err != null)
                {
                    throw new ArgumentException(err);
                }

                instanceBody = (JToken)JToken.FromObject(body);
>>>>>>> 3ad16f39
            }

            var instanceHeaders = Headers == null ? null : Headers.ToDictionary(kv => kv.Key, kv => kv.Value.GetValue(dcState));

            var (instanceUrl, instanceUrlError) = this.Url.TryGetValue(dcState);
            if (instanceUrlError != null)
            {
                throw new ArgumentException(instanceUrlError);
            }

            // Bind each string token to the data in state
            if (instanceBody != null)
            {
                await ReplaceJTokenRecursively(dc, instanceBody);
            }

            // Set headers
            if (instanceHeaders != null)
            {
                foreach (var unit in instanceHeaders)
                {
<<<<<<< HEAD
                    client.DefaultRequestHeaders.TryAddWithoutValidation(
                        await new TextTemplate(unit.Key).BindToData(dc.Context, dc.GetState()).ConfigureAwait(false),
                        await new TextTemplate(unit.Value).BindToData(dc.Context, dc.GetState()).ConfigureAwait(false));
=======
                    client.DefaultRequestHeaders.Add(
                        await new TextTemplate(unit.Key).BindToData(dc.Context, dcState),
                        await new TextTemplate(unit.Value).BindToData(dc.Context, dcState));
>>>>>>> 3ad16f39
                }
            }

            dynamic traceInfo = new JObject();

            traceInfo.request = new JObject();
            traceInfo.request.method = this.Method.ToString();
            traceInfo.request.url = instanceUrl;

            HttpResponseMessage response = null;

            switch (this.Method)
            {
                case HttpMethod.POST:
                    if (instanceBody == null)
                    {
                        response = await client.PostAsync(instanceUrl, null);
                    }
                    else
                    {
                        var postContent = new StringContent(instanceBody.ToString(), Encoding.UTF8, "application/json");
                        traceInfo.request.content = instanceBody.ToString();
                        traceInfo.request.headers = JObject.FromObject(postContent?.Headers.ToDictionary(t => t.Key, t => (object)t.Value?.FirstOrDefault()));
                        response = await client.PostAsync(instanceUrl, postContent);
                    }

                    break;

                case HttpMethod.PATCH:
                    if (instanceBody == null)
                    {
                        var request = new HttpRequestMessage(new System.Net.Http.HttpMethod("PATCH"), instanceUrl);
                        response = await client.SendAsync(request);
                    }
                    else
                    {
                        var request = new HttpRequestMessage(new System.Net.Http.HttpMethod("PATCH"), instanceUrl);
                        request.Content = new StringContent(instanceBody.ToString(), Encoding.UTF8, "application/json");
                        traceInfo.request.content = instanceBody.ToString();
                        traceInfo.request.headers = JObject.FromObject(request.Content.Headers.ToDictionary(t => t.Key, t => (object)t.Value?.FirstOrDefault()));
                        response = await client.SendAsync(request);
                    }

                    break;

                case HttpMethod.PUT:
                    if (instanceBody == null)
                    {
                        response = await client.PutAsync(instanceUrl, null);
                    }
                    else
                    {
                        var putContent = new StringContent(instanceBody.ToString(), Encoding.UTF8, "application/json");
                        traceInfo.request.content = instanceBody.ToString();
                        traceInfo.request.headers = JObject.FromObject(putContent.Headers.ToDictionary(t => t.Key, t => (object)t.Value?.FirstOrDefault()));
                        response = await client.PutAsync(instanceUrl, putContent);
                    }

                    break;

                case HttpMethod.DELETE:
                    response = await client.DeleteAsync(instanceUrl);
                    break;

                case HttpMethod.GET:
                    response = await client.GetAsync(instanceUrl);
                    break;
            }

            Result requestResult = new Result(response.Headers)
            {
                StatusCode = (int)response.StatusCode,
                ReasonPhrase = response.ReasonPhrase,
            };

            object content = (object)await response.Content.ReadAsStringAsync();

            switch (this.ResponseType.GetValue(dcState))
            {
                case ResponseTypes.Activity:
                    var activity = JsonConvert.DeserializeObject<Activity>((string)content);
                    requestResult.Content = JObject.FromObject(activity);
                    await dc.Context.SendActivityAsync(activity, cancellationToken: cancellationToken).ConfigureAwait(false);
                    break;

                case ResponseTypes.Activities:
                    var activities = JsonConvert.DeserializeObject<Activity[]>((string)content);
                    requestResult.Content = JObject.FromObject(activities);
                    await dc.Context.SendActivitiesAsync(activities, cancellationToken: cancellationToken).ConfigureAwait(false);
                    break;

                case ResponseTypes.Json:
                    // Try set with JOjbect for further retreiving
                    try
                    {
                        content = JToken.Parse((string)content);
                    }
                    catch
                    {
                        content = content.ToString();
                    }

                    requestResult.Content = content;
                    break;

                case ResponseTypes.None:
                default:
                    break;
            }

            traceInfo.response = JObject.FromObject(requestResult);

            // Write Trace Activity for the http request and response values
            await dc.Context.TraceActivityAsync("HttpRequest", (object)traceInfo, valueType: "Microsoft.HttpRequest", label: this.Id).ConfigureAwait(false);

            if (this.ResultProperty != null)
            {
                dcState.SetValue(this.ResultProperty.GetValue(dcState), requestResult);
            }

            // return the actionResult as the result of this operation
            return await dc.EndDialogAsync(result: requestResult, cancellationToken: cancellationToken);
        }

        protected override string OnComputeId()
        {
            return $"{this.GetType().Name}[{Method} {Url}]";
        }

        private async Task ReplaceJTokenRecursively(DialogContext dc, JToken token)
        {
            var dcState = dc.GetState();

            switch (token.Type)
            {
                case JTokenType.Object:
                    foreach (var child in token.Children<JProperty>())
                    {
                        await ReplaceJTokenRecursively(dc, child);
                    }

                    break;

                case JTokenType.Array:
                    foreach (var child in token.Children())
                    {
                        await ReplaceJTokenRecursively(dc, child);
                    }

                    break;

                case JTokenType.Property:
                    await ReplaceJTokenRecursively(dc, ((JProperty)token).Value);
                    break;

                default:
                    if (token.Type == JTokenType.String)
                    {
                        var text = token.ToString();

                        // if it is a "{bindingpath}" then run through expression engine and treat as a value
                        var (result, error) = new ValueExpression(text).TryGetValue(dcState);
                        if (error == null)
                        {
                            token.Replace(JToken.FromObject(result));
                        }
                    }

                    break;
            }
        }

        /// <summary>
        /// Result data of the the http operation.
        /// </summary>
        public class Result
        {
            public Result()
            {
            }

            public Result(HttpHeaders headers)
            {
                this.Headers = headers.ToDictionary(t => t.Key, t => t.Value.First());
            }

            /// <summary>
            /// Gets or sets the status code from the response to the http operation.
            /// </summary>
            /// <value>Response status code.</value>
            [JsonProperty("statusCode")]
            public int StatusCode { get; set; }

            /// <summary>
            /// Gets or sets the reason phrase from the response to the http operation.
            /// </summary>
            /// <value>Response reason phrase.</value>
            [JsonProperty("reasonPhrase")]
            public string ReasonPhrase { get; set; }

            /// <summary>
            /// Gets the headers from the response to the http operation.
            /// </summary>
            /// <value>Response headers.</value>
            [JsonProperty("headers")]
            public Dictionary<string, string> Headers { get; } = new Dictionary<string, string>();

            /// <summary>
            /// Gets or sets the content body from the response to the http operation.
            /// </summary>
            /// <value>Response content body.</value>
            [JsonProperty("content")]
            public object Content { get; set; }
        }
    }
}<|MERGE_RESOLUTION|>--- conflicted
+++ resolved
@@ -165,18 +165,6 @@
             JToken instanceBody = null;
             if (this.Body != null)
             {
-<<<<<<< HEAD
-                try
-                {
-                    // This is to support body being set to a memory path.
-                    var instanceBodyAsValue = await new TextTemplate(this.Body.ToString()).BindToData(dc.Context, dc.GetState()).ConfigureAwait(false);
-                    instanceBody = JToken.Parse(instanceBodyAsValue);
-                }
-                catch (Exception ex)
-                {
-                    instanceBody = (JToken)this.Body.DeepClone();
-                }
-=======
                 var (body, err) = this.Body.TryGetValue(dcState);
                 if (err != null)
                 {
@@ -184,7 +172,6 @@
                 }
 
                 instanceBody = (JToken)JToken.FromObject(body);
->>>>>>> 3ad16f39
             }
 
             var instanceHeaders = Headers == null ? null : Headers.ToDictionary(kv => kv.Key, kv => kv.Value.GetValue(dcState));
@@ -206,15 +193,9 @@
             {
                 foreach (var unit in instanceHeaders)
                 {
-<<<<<<< HEAD
-                    client.DefaultRequestHeaders.TryAddWithoutValidation(
-                        await new TextTemplate(unit.Key).BindToData(dc.Context, dc.GetState()).ConfigureAwait(false),
-                        await new TextTemplate(unit.Value).BindToData(dc.Context, dc.GetState()).ConfigureAwait(false));
-=======
                     client.DefaultRequestHeaders.Add(
                         await new TextTemplate(unit.Key).BindToData(dc.Context, dcState),
                         await new TextTemplate(unit.Value).BindToData(dc.Context, dcState));
->>>>>>> 3ad16f39
                 }
             }
 
