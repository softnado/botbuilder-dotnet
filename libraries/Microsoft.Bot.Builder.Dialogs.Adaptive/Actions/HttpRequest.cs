--- conflicted
+++ resolved
@@ -10,11 +10,6 @@
 using System.Text;
 using System.Threading;
 using System.Threading.Tasks;
-<<<<<<< HEAD
-using Microsoft.Bot.Builder.Dialogs.Adaptive.Templates;
-using Microsoft.Bot.Builder.Dialogs.Declarative;
-=======
->>>>>>> 8d8b2b59
 using Microsoft.Bot.Builder.TraceExtensions;
 using Microsoft.Bot.Schema;
 using Microsoft.Bot.Streaming.Payloads;
@@ -32,11 +27,7 @@
         [JsonProperty("$kind")]
         public const string DeclarativeType = "Microsoft.HttpRequest";
 
-<<<<<<< HEAD
-        public HttpRequest(HttpMethod method, string url, string inputProperty, Dictionary<string, StringExpression> headers = null, JObject body = null, [CallerFilePath] string callerPath = "", [CallerLineNumber] int callerLine = 0)
-=======
         public HttpRequest(HttpMethod method, string url, Dictionary<string, StringExpression> headers = null, object body = null, [CallerFilePath] string callerPath = "", [CallerLineNumber] int callerLine = 0)
->>>>>>> 8d8b2b59
         {
             this.RegisterSourceLocation(callerPath, callerLine);
             this.Method = method;
@@ -205,11 +196,7 @@
                     throw new ArgumentException(err);
                 }
 
-<<<<<<< HEAD
-                instanceBody = (JToken)JToken.FromObject(body);
-=======
                 instanceBody = (JToken)JToken.FromObject(body).DeepClone();
->>>>>>> 8d8b2b59
             }
 
             var instanceHeaders = Headers == null ? null : Headers.ToDictionary(kv => kv.Key, kv => kv.Value.GetValue(dcState));
@@ -231,13 +218,7 @@
             {
                 foreach (var unit in instanceHeaders)
                 {
-<<<<<<< HEAD
-                    client.DefaultRequestHeaders.Add(
-                        await new TextTemplate(unit.Key).BindToData(dc.Context, dcState),
-                        await new TextTemplate(unit.Value).BindToData(dc.Context, dcState));
-=======
                     client.DefaultRequestHeaders.TryAddWithoutValidation(unit.Key, unit.Value);
->>>>>>> 8d8b2b59
                 }
             }
 
