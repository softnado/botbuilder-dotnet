--- conflicted
+++ resolved
@@ -5,41 +5,33 @@
 using System.Collections;
 using System.Collections.Generic;
 using System.Linq;
+using System.Net.Cache;
 using System.Net.Http;
 using System.Net.Http.Headers;
 using System.Runtime.CompilerServices;
 using System.Text;
 using System.Threading;
 using System.Threading.Tasks;
+using Microsoft.Bot.Builder.TraceExtensions;
 using Microsoft.Bot.Schema;
-<<<<<<< HEAD
-=======
-using Microsoft.Bot.Builder.TraceExtensions;
->>>>>>> 589c98e1
 using Newtonsoft.Json;
 using Newtonsoft.Json.Converters;
 using Newtonsoft.Json.Linq;
-using System.Net.Cache;
 
 namespace Microsoft.Bot.Builder.Dialogs.Adaptive.Actions
 {
     /// <summary>
-<<<<<<< HEAD
-    /// Action for HttpRequests.
-=======
     /// Action for performing an HttpRequest.
->>>>>>> 589c98e1
     /// </summary>
     public class HttpRequest : DialogAction
     {
         private static readonly HttpClient Client = new HttpClient();
 
-        public HttpRequest(HttpMethod method, string url, string property, Dictionary<string, string> headers = null, JObject body = null, [CallerFilePath] string callerPath = "", [CallerLineNumber] int callerLine = 0)
+        public HttpRequest(HttpMethod method, string url, string inputProperty, Dictionary<string, string> headers = null, JObject body = null, [CallerFilePath] string callerPath = "", [CallerLineNumber] int callerLine = 0)
         {
             this.RegisterSourceLocation(callerPath, callerLine);
             this.Method = method;
             this.Url = url ?? throw new ArgumentNullException(nameof(url));
-            this.Property = property;
             this.Headers = headers;
             this.Body = body;
         }
@@ -49,45 +41,6 @@
             : base()
         {
             this.RegisterSourceLocation(callerPath, callerLine);
-        }
-
-        /// <summary>
-        /// Result data of the the http operation.
-        /// </summary>
-        public class Result
-        {
-            public Result()
-            {
-            }
-
-            public Result(HttpHeaders headers)
-            {
-                this.Headers = headers.ToDictionary(t => t.Key, t => t.Value.First());
-            }
-
-            /// <summary>
-            /// Gets or sets the status code from the response to the http operation.
-            /// </summary>
-            [JsonProperty("statusCode")]
-            public int StatusCode { get; set; }
-
-            /// <summary>
-            /// Gets or sets the reason phrase from the response to the http operation.
-            /// </summary>
-            [JsonProperty("reasonPhrase")]
-            public string ReasonPhrase { get; set; }
-
-            /// <summary>
-            /// Gets the headers from the response to the http operation.
-            /// </summary>
-            [JsonProperty("headers")]
-            public Dictionary<string, string> Headers { get; } = new Dictionary<string, string>();
-
-            /// <summary>
-            /// Gets or sets the content body from the response to the http operation.
-            /// </summary>
-            [JsonProperty("content")]
-            public object Content { get; set; }
         }
 
         public enum ResponseTypes
@@ -162,21 +115,16 @@
         public ResponseTypes ResponseType { get; set; } = ResponseTypes.Json;
 
         /// <summary>
-<<<<<<< HEAD
-        /// Gets or sets bidirectional property for input and output.  Example: user.age will be passed in, and user.age will be set when the dialog completes.
-        /// </summary>
-        /// <value>
-        /// Property for input and output.
-        /// </value>
-=======
-        /// Gets or sets The property to store the result of the HTTP call in. 
+        /// Gets or sets the property to store the HTTP response in. 
         /// </summary>
         /// <remarks>
         /// The result will have 4 properties from the http response: 
         /// [statusCode|reasonPhrase|content|headers]
         /// If the content is json it will be an deserialized object, otherwise it will be a string.
         /// </remarks>
->>>>>>> 589c98e1
+        /// <value>
+        /// Property from the HTTP response.
+        /// </value>
         public string Property
         {
             get
@@ -186,28 +134,11 @@
 
             set
             {
-<<<<<<< HEAD
-                InputBindings[DialogContextState.DialogNames] = value;
-=======
->>>>>>> 589c98e1
                 OutputBinding = value;
             }
         }
 
-<<<<<<< HEAD
         protected override string OnComputeId()
-=======
-        public HttpRequest(HttpMethod method, string url, string inputProperty, Dictionary<string, string> headers = null, JObject body = null, [CallerFilePath] string callerPath = "", [CallerLineNumber] int callerLine = 0)
-        {
-            this.RegisterSourceLocation(callerPath, callerLine);
-            this.Method = method;
-            this.Url = url ?? throw new ArgumentNullException(nameof(url));
-            this.Headers = headers;
-            this.Body = body;
-        }
-
-        private async Task ReplaceJTokenRecursively(DialogContext dc, JToken token)
->>>>>>> 589c98e1
         {
             return $"HttpRequest[{Method} {Url}]";
         }
@@ -267,14 +198,10 @@
                     }
                     else
                     {
-<<<<<<< HEAD
-                        response = await Client.PostAsync(instanceUrl, new StringContent(instanceBody.ToString(), Encoding.UTF8, "application/json"));
-=======
                         var postContent = new StringContent(instanceBody.ToString(), Encoding.UTF8, "application/json");
                         traceInfo.request.content = instanceBody.ToString();
                         traceInfo.request.headers = JObject.FromObject(postContent?.Headers.ToDictionary(t => t.Key, t => (object)t.Value?.FirstOrDefault()));
-                        response = await client.PostAsync(instanceUrl, postContent);
->>>>>>> 589c98e1
+                        response = await Client.PostAsync(instanceUrl, postContent);
                     }
 
                     break;
@@ -289,13 +216,9 @@
                     {
                         var request = new HttpRequestMessage(new System.Net.Http.HttpMethod("PATCH"), instanceUrl);
                         request.Content = new StringContent(instanceBody.ToString(), Encoding.UTF8, "application/json");
-<<<<<<< HEAD
-                        response = await Client.SendAsync(request);
-=======
                         traceInfo.request.content = instanceBody.ToString();
                         traceInfo.request.headers = JObject.FromObject(request.Content.Headers.ToDictionary(t => t.Key, t => (object)t.Value?.FirstOrDefault()));
-                        response = await client.SendAsync(request);
->>>>>>> 589c98e1
+                        response = await Client.SendAsync(request);
                     }
 
                     break;
@@ -307,14 +230,10 @@
                     }
                     else
                     {
-<<<<<<< HEAD
-                        response = await Client.PutAsync(instanceUrl, new StringContent(instanceBody.ToString(), Encoding.UTF8, "application/json"));
-=======
                         var putContent = new StringContent(instanceBody.ToString(), Encoding.UTF8, "application/json");
                         traceInfo.request.content = instanceBody.ToString();
                         traceInfo.request.headers = JObject.FromObject(putContent.Headers.ToDictionary(t => t.Key, t => (object)t.Value?.FirstOrDefault()));
-                        response = await client.PutAsync(instanceUrl, putContent);
->>>>>>> 589c98e1
+                        response = await Client.PutAsync(instanceUrl, putContent);
                     }
 
                     break;
@@ -421,5 +340,48 @@
                     break;
             }
         }
+ 
+        /// <summary>
+        /// Result data of the the http operation.
+        /// </summary>
+        public class Result
+        {
+            public Result()
+            {
+            }
+
+            public Result(HttpHeaders headers)
+            {
+                this.Headers = headers.ToDictionary(t => t.Key, t => t.Value.First());
+            }
+
+            /// <summary>
+            /// Gets or sets the status code from the response to the http operation.
+            /// </summary>
+            /// <value>Response status code.</value>
+            [JsonProperty("statusCode")]
+            public int StatusCode { get; set; }
+
+            /// <summary>
+            /// Gets or sets the reason phrase from the response to the http operation.
+            /// </summary>
+            /// <value>Response reason phrase.</value>
+            [JsonProperty("reasonPhrase")]
+            public string ReasonPhrase { get; set; }
+
+            /// <summary>
+            /// Gets the headers from the response to the http operation.
+            /// </summary>
+            /// <value>Response headers.</value>
+            [JsonProperty("headers")]
+            public Dictionary<string, string> Headers { get; } = new Dictionary<string, string>();
+
+            /// <summary>
+            /// Gets or sets the content body from the response to the http operation.
+            /// </summary>
+            /// <value>Response content body.</value>
+            [JsonProperty("content")]
+            public object Content { get; set; }
+        }
     }
 }