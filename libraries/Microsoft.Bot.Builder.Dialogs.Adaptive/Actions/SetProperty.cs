--- conflicted
+++ resolved
@@ -63,12 +63,9 @@
                 throw new Exception($"Expression evaluation resulted in an error. Expression: {this.Value.ToString()}. Error: {valueError}");
             }
 
-<<<<<<< HEAD
-            dc.GetState().SetValue(DialogPath.Retries, 0);
-=======
             dc.GetState().SetValue(this.Property, value);
 
->>>>>>> 0ccb39b2
+            dc.GetState().SetValue(DialogPath.Retries, 0);
             return await dc.EndDialogAsync(cancellationToken: cancellationToken).ConfigureAwait(false);
         }
 
