--- conflicted
+++ resolved
@@ -31,7 +31,6 @@
         {
         }
 
-<<<<<<< HEAD
         /// <summary>
         /// Event which fires when a resource is changed.
         /// </summary>
@@ -40,19 +39,6 @@
         /// <summary>
         /// Gets the resource providers.
         /// </summary>
-        public IEnumerable<IResourceProvider> ResourceProviders { get { return this.resourceProviders; } }
-
-        /// <summary>
-        /// Add a resource provider to be managed.
-        /// </summary>
-        /// <param name="resourceProvider"></param>
-        /// <returns></returns>
-        public ResourceExplorer AddResourceProvider(IResourceProvider resourceProvider)
-=======
-        public event ResourceChangedEventHandler Changed;
-
-        public IEnumerable<IResourceProvider> ResourceProviders
->>>>>>> e699e297
         {
             get { return this.resourceProviders; }
         }
@@ -154,11 +140,7 @@
         }
 
         /// <summary>
-<<<<<<< HEAD
-        /// get resources of a given type.
-=======
         /// Get resources of a given type.
->>>>>>> e699e297
         /// </summary>
         /// <param name="fileExtension">File extension filter.</param>
         /// <returns>The resources.</returns>
