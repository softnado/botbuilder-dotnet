--- conflicted
+++ resolved
@@ -14,11 +14,6 @@
     <Description>Classes for loading and saving bot configuration files</Description>
   </PropertyGroup>
 
-<<<<<<< HEAD
-  <PropertyGroup Condition=" '$(Configuration)|$(Platform)' == 'Debug|AnyCPU' ">
-    <DelaySign>false</DelaySign>
-  </PropertyGroup>
-=======
   <PropertyGroup Condition=" '$(Configuration)|$(Platform)' == 'Release|AnyCPU' ">
     <DocumentationFile>bin\$(Configuration)\netstandard2.0\Microsoft.Bot.Configuration.xml</DocumentationFile>
   </PropertyGroup>
@@ -28,7 +23,6 @@
     <DebugSymbols>true</DebugSymbols>
   </PropertyGroup>
 
->>>>>>> dd34f0a8
   <ItemGroup>
     <PackageReference Include="AsyncUsageAnalyzers" Version="1.0.0-alpha003" PrivateAssets="all" />
     <PackageReference Include="Newtonsoft.Json" Version="10.0.3" />
