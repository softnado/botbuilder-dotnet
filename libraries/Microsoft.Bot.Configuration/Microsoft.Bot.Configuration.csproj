﻿<Project Sdk="Microsoft.NET.Sdk">
  <PropertyGroup>
    <Version Condition=" '$(IsBuildServer)' == '' ">4.8.0-local</Version>
    <Version Condition=" '$(IsBuildServer)' != '' ">$(ReleasePackageVersion)</Version>
    <PackageVersion Condition=" '$(IsBuildServer)' == '' ">4.8.0-local</PackageVersion>
    <PackageVersion Condition=" '$(IsBuildServer)' != '' ">$(ReleasePackageVersion)</PackageVersion>
    <Configurations>Debug;Release;</Configurations>
    <GeneratePackageOnBuild>true</GeneratePackageOnBuild>
  </PropertyGroup>

  <PropertyGroup>
    <TargetFramework>netstandard2.0</TargetFramework>
    <PackageId>Microsoft.Bot.Configuration</PackageId>
    <Description>Classes for loading and saving bot configuration files</Description>
  </PropertyGroup>

  <PropertyGroup Condition=" '$(Configuration)|$(Platform)' == 'Release|AnyCPU' ">
    <DocumentationFile>bin\$(Configuration)\netstandard2.0\Microsoft.Bot.Configuration.xml</DocumentationFile>
  </PropertyGroup>

  <PropertyGroup Condition="'$(Configuration)|$(Platform)'=='Debug|AnyCPU'">
    <DebugType>Full</DebugType>
    <DebugSymbols>true</DebugSymbols>
  </PropertyGroup>

  <ItemGroup>
    <PackageReference Include="AsyncUsageAnalyzers" Version="1.0.0-alpha003" PrivateAssets="all" />
    <PackageReference Include="Newtonsoft.Json" Version="10.0.3" />
<<<<<<< HEAD
    <PackageReference Include="Microsoft.SourceLink.GitHub" Version="1.0.0" PrivateAssets="All"/>
=======
    <PackageReference Include="SourceLink.Create.CommandLine" Version="2.8.3" >
      <PrivateAssets>all</PrivateAssets>
    </PackageReference>
>>>>>>> d727a440
    <PackageReference Include="System.Threading.Tasks.Extensions" Version="4.5.1" />
  </ItemGroup>

  <ItemGroup>
    <PackageReference Include="Newtonsoft.Json" Version="12.0.3" />
  </ItemGroup>
</Project><|MERGE_RESOLUTION|>--- conflicted
+++ resolved
@@ -26,13 +26,9 @@
   <ItemGroup>
     <PackageReference Include="AsyncUsageAnalyzers" Version="1.0.0-alpha003" PrivateAssets="all" />
     <PackageReference Include="Newtonsoft.Json" Version="10.0.3" />
-<<<<<<< HEAD
-    <PackageReference Include="Microsoft.SourceLink.GitHub" Version="1.0.0" PrivateAssets="All"/>
-=======
     <PackageReference Include="SourceLink.Create.CommandLine" Version="2.8.3" >
       <PrivateAssets>all</PrivateAssets>
     </PackageReference>
->>>>>>> d727a440
     <PackageReference Include="System.Threading.Tasks.Extensions" Version="4.5.1" />
   </ItemGroup>
 
