--- conflicted
+++ resolved
@@ -323,12 +323,8 @@
 
         private class InvokeResponseException : Exception
         {
-<<<<<<< HEAD
-            public HttpStatusCode StatusCode { get; set; }
-=======
             private HttpStatusCode _statusCode;
             private object _body;
->>>>>>> 4af99211
 
             public InvokeResponseException(HttpStatusCode statusCode, object body = null)
             {
