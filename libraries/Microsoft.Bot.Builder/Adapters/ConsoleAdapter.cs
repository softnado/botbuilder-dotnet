﻿// Copyright (c) Microsoft Corporation. All rights reserved.
// Licensed under the MIT License.

using System;
using System.Collections.Generic;
using System.Linq;
using System.Threading.Tasks;
using Microsoft.Bot.Builder.Middleware;
using Microsoft.Bot.Schema;

namespace Microsoft.Bot.Builder.Adapters
{
    public class ConsoleAdapter : BotAdapter
    {
        public ConsoleAdapter() : base()
        {
        }

        public ConsoleAdapter Use(IMiddleware middleware)
        {
<<<<<<< HEAD
            base.RegisterMiddleware(middleware);
            return this;
=======
            foreach (IActivity activity in activities)
            {
                switch (activity.Type)
                {
                    case ActivityTypes.Message:
                        {
                            IMessageActivity message = activity.AsMessageActivity();
                            if (message.Attachments != null && message.Attachments.Any())
                            {
                                var attachment = message.Attachments.Count == 1 ? "1 attachments" : $"{message.Attachments.Count()} attachments";
                                Console.WriteLine($"{message.Text} with {attachment} ");
                            }
                            else
                            {
                                Console.WriteLine($"{message.Text}");
                            }
                        }
                        break;
                    case ActivityTypesEx.Delay:
                        {                            
                            // The Activity Schema doesn't have a delay type build in, so it's simulated
                            // here in the Bot. This matches the behavior in the Node connector. 
                            int delayMs = (int) ((Activity)activity).Value;
                            await Task.Delay(delayMs).ConfigureAwait(false);
                        }
                        break;
                    default:
                        Console.WriteLine("Bot: activity type: {0}", activity.Type);
                        break;
                }
            }
>>>>>>> cacbfb9c
        }

        public async Task ProcessActivity(Func<IBotContext, Task> callback = null)
        {
            while (true)
            {
                var msg = Console.ReadLine();
                if (msg == null)
                    break;

                var activity = new Activity()
                {
                    Text = msg,
                    ChannelId = "console",
                    From = new ChannelAccount(id: "user", name: "User1"),
                    Recipient = new ChannelAccount(id: "bot", name: "Bot"),
                    Conversation = new ConversationAccount(id: "Convo1"),
                    Timestamp = DateTime.UtcNow,
                    Id = Guid.NewGuid().ToString(),
                    Type = ActivityTypes.Message
                };

                await this.ProcessActivityInternal(activity, callback);
            }
        }

        protected override async Task SendActivityImplementation(IBotContext context, IActivity activity)
        {
            switch (activity.Type)
            {
                case ActivityTypes.Message:
                    {
                        IMessageActivity message = activity.AsMessageActivity();
                        if (message.Attachments != null && message.Attachments.Any())
                        {
                            var attachment = message.Attachments.Count == 1 ? "1 attachments" : $"{message.Attachments.Count()} attachments";
                            Console.WriteLine($"{message.Text} with {attachment} ");
                        }
                        else
                        {
                            Console.WriteLine($"{message.Text}");
                        }
                    }
                    break;
                case "delay":
                    {
                        // The Activity Schema doesn't have a delay type build in, so it's simulated
                        // here in the Bot. This matches the behavior in the Node connector. 
                        int delayMs = (int)((Activity)activity).Value;
                        await Task.Delay(delayMs).ConfigureAwait(false);
                    }
                    break;
                default:
                    Console.WriteLine("Bot: activity type: {0}", activity.Type);
                    break;
            }
        }

        protected override Task<ResourceResponse> UpdateActivityImplementation(IBotContext context, IActivity activity)
        {
            throw new NotImplementedException();
        }

        protected override Task DeleteActivityImplementation(IBotContext context, string conversationId, string activityId)
        {
            throw new NotImplementedException();
        }

        protected override Task CreateConversationImplementation()
        {
            throw new NotImplementedException();
        }
    }
}<|MERGE_RESOLUTION|>--- conflicted
+++ resolved
@@ -18,42 +18,8 @@
 
         public ConsoleAdapter Use(IMiddleware middleware)
         {
-<<<<<<< HEAD
             base.RegisterMiddleware(middleware);
             return this;
-=======
-            foreach (IActivity activity in activities)
-            {
-                switch (activity.Type)
-                {
-                    case ActivityTypes.Message:
-                        {
-                            IMessageActivity message = activity.AsMessageActivity();
-                            if (message.Attachments != null && message.Attachments.Any())
-                            {
-                                var attachment = message.Attachments.Count == 1 ? "1 attachments" : $"{message.Attachments.Count()} attachments";
-                                Console.WriteLine($"{message.Text} with {attachment} ");
-                            }
-                            else
-                            {
-                                Console.WriteLine($"{message.Text}");
-                            }
-                        }
-                        break;
-                    case ActivityTypesEx.Delay:
-                        {                            
-                            // The Activity Schema doesn't have a delay type build in, so it's simulated
-                            // here in the Bot. This matches the behavior in the Node connector. 
-                            int delayMs = (int) ((Activity)activity).Value;
-                            await Task.Delay(delayMs).ConfigureAwait(false);
-                        }
-                        break;
-                    default:
-                        Console.WriteLine("Bot: activity type: {0}", activity.Type);
-                        break;
-                }
-            }
->>>>>>> cacbfb9c
         }
 
         public async Task ProcessActivity(Func<IBotContext, Task> callback = null)
@@ -98,7 +64,7 @@
                         }
                     }
                     break;
-                case "delay":
+                case ActivityTypesEx.Delay:
                     {
                         // The Activity Schema doesn't have a delay type build in, so it's simulated
                         // here in the Bot. This matches the behavior in the Node connector. 
