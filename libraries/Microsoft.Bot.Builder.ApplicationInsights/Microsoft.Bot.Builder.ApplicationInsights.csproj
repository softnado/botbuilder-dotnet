﻿<Project Sdk="Microsoft.NET.Sdk">

  <PropertyGroup>
    <Version Condition=" '$(IsBuildServer)' == '' ">4.6.0-local</Version>
    <Version Condition=" '$(IsBuildServer)' != '' ">$(ReleasePackageVersion)</Version>
    <PackageVersion Condition=" '$(IsBuildServer)' == '' ">4.6.0-local</PackageVersion>
    <PackageVersion Condition=" '$(IsBuildServer)' != '' ">$(ReleasePackageVersion)</PackageVersion>
    <Configurations>Debug;Release</Configurations>
    <GeneratePackageOnBuild>true</GeneratePackageOnBuild>
  </PropertyGroup>

  <PropertyGroup>
    <TargetFramework>netstandard2.0</TargetFramework>
    <PackageId>Microsoft.Bot.Builder.ApplicationInsights</PackageId>
    <Description>This library integrates the Microsoft Bot Builder SDK with Application Insights.</Description>
    <Summary>This library provides integration between the Microsoft Bot Builder SDK and Application Insights.</Summary>
  </PropertyGroup>

  <PropertyGroup Condition=" '$(Configuration)|$(Platform)' == 'Release|AnyCPU' ">
    <DocumentationFile>bin\$(Configuration)\netstandard2.0\Microsoft.Bot.Builder.ApplicationInsights.xml</DocumentationFile>
  </PropertyGroup>

<<<<<<< HEAD
  <PropertyGroup Condition=" '$(Configuration)|$(Platform)' == 'Debug|AnyCPU' ">
    <DelaySign>false</DelaySign>
  </PropertyGroup>
=======
  <PropertyGroup Condition="'$(Configuration)|$(Platform)'=='Debug|AnyCPU'">
    <DebugType>Full</DebugType>
    <DebugSymbols>true</DebugSymbols>
  </PropertyGroup>

>>>>>>> dd34f0a8
  <ItemGroup>
    <PackageReference Include="Microsoft.ApplicationInsights" Version="2.8.1" />
    <PackageReference Include="Microsoft.Bot.Builder" Condition=" '$(IsBuildServer)' == '' " Version="4.6.0-local" />
    <PackageReference Include="Microsoft.Bot.Builder" Condition=" '$(IsBuildServer)' != '' " Version="$(ReleasePackageVersion)" />
    <PackageReference Include="SourceLink.Create.CommandLine" Version="2.8.3" />
  </ItemGroup>

  <ItemGroup>
    <ProjectReference Include="..\Microsoft.Bot.Builder\Microsoft.Bot.Builder.csproj" />
  </ItemGroup>
</Project><|MERGE_RESOLUTION|>--- conflicted
+++ resolved
@@ -20,17 +20,11 @@
     <DocumentationFile>bin\$(Configuration)\netstandard2.0\Microsoft.Bot.Builder.ApplicationInsights.xml</DocumentationFile>
   </PropertyGroup>
 
-<<<<<<< HEAD
-  <PropertyGroup Condition=" '$(Configuration)|$(Platform)' == 'Debug|AnyCPU' ">
-    <DelaySign>false</DelaySign>
-  </PropertyGroup>
-=======
   <PropertyGroup Condition="'$(Configuration)|$(Platform)'=='Debug|AnyCPU'">
     <DebugType>Full</DebugType>
     <DebugSymbols>true</DebugSymbols>
   </PropertyGroup>
 
->>>>>>> dd34f0a8
   <ItemGroup>
     <PackageReference Include="Microsoft.ApplicationInsights" Version="2.8.1" />
     <PackageReference Include="Microsoft.Bot.Builder" Condition=" '$(IsBuildServer)' == '' " Version="4.6.0-local" />
