--- conflicted
+++ resolved
@@ -159,9 +159,6 @@
             return services;
         }
 
-<<<<<<< HEAD
-   }
-=======
         private static BotFrameworkAdapter BotFrameworkAdapterSingletonFactory(IServiceProvider serviceProvider)
         {
             var options = serviceProvider.GetRequiredService<IOptions<BotFrameworkOptions>>().Value;
@@ -186,5 +183,4 @@
             return botFrameworkAdapter;
         }
     }
->>>>>>> fe42a3b4
-}
+}