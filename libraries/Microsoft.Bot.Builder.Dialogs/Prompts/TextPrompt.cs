﻿// Copyright (c) Microsoft Corporation. All rights reserved.
// Licensed under the MIT License.

using System;
using System.Collections.Generic;
using System.Text.RegularExpressions;
using System.Threading;
using System.Threading.Tasks;
using Microsoft.Bot.Schema;

namespace Microsoft.Bot.Builder.Dialogs
{
    /// <summary>
    /// Prompts the user for text input.
    /// </summary>
    public class TextPrompt : Prompt<string>
    {
<<<<<<< HEAD
        public TextPrompt() : base() { }

        public TextPrompt(string dialogId = nameof(TextPrompt), PromptValidator<string> validator = null)
            : base(dialogId ?? nameof(TextPrompt), validator)
=======
        /// <summary>
        /// Initializes a new instance of the <see cref="TextPrompt"/> class.
        /// </summary>
        /// <param name="dialogId">The ID to assign to this prompt.</param>
        /// <param name="validator">Optional, a <see cref="PromptValidator{FoundChoice}"/> that contains additional,
        /// custom validation for this prompt.</param>
        /// <remarks>The value of <paramref name="dialogId"/> must be unique within the
        /// <see cref="DialogSet"/> or <see cref="ComponentDialog"/> to which the prompt is added.
        /// </remarks>
        public TextPrompt(string dialogId, PromptValidator<string> validator = null)
            : base(dialogId, validator)
>>>>>>> 71a95281
        {
        }

        /// <summary>
        /// Prompts the user for input.
        /// </summary>
        /// <param name="turnContext">Context for the current turn of conversation with the user.</param>
        /// <param name="state">Contains state for the current instance of the prompt on the dialog stack.</param>
        /// <param name="options">A prompt options object constructed from the options initially provided
        /// in the call to <see cref="DialogContext.PromptAsync(string, PromptOptions, CancellationToken)"/>.</param>
        /// <param name="isRetry">true if this is the first time this prompt dialog instance
        /// on the stack is prompting the user for input; otherwise, false.</param>
        /// <param name="cancellationToken">A cancellation token that can be used by other objects
        /// or threads to receive notice of cancellation.</param>
        /// <returns>A <see cref="Task"/> representing the asynchronous operation.</returns>
        protected override async Task OnPromptAsync(ITurnContext turnContext, IDictionary<string, object> state, PromptOptions options, bool isRetry, CancellationToken cancellationToken = default(CancellationToken))
        {
            if (turnContext == null)
            {
                throw new ArgumentNullException(nameof(turnContext));
            }

            if (options == null)
            {
                throw new ArgumentNullException(nameof(options));
            }

            if (isRetry && options.RetryPrompt != null)
            {
                await turnContext.SendActivityAsync(options.RetryPrompt, cancellationToken).ConfigureAwait(false);
            }
            else if (options.Prompt != null)
            {
                await turnContext.SendActivityAsync(options.Prompt, cancellationToken).ConfigureAwait(false);
            }
        }

        /// <summary>
        /// Attempts to recognize the user's input.
        /// </summary>
        /// <param name="turnContext">Context for the current turn of conversation with the user.</param>
        /// <param name="state">Contains state for the current instance of the prompt on the dialog stack.</param>
        /// <param name="options">A prompt options object constructed from the options initially provided
        /// in the call to <see cref="DialogContext.PromptAsync(string, PromptOptions, CancellationToken)"/>.</param>
        /// <param name="cancellationToken">A cancellation token that can be used by other objects
        /// or threads to receive notice of cancellation.</param>
        /// <returns>A <see cref="Task"/> representing the asynchronous operation.</returns>
        /// <remarks>If the task is successful, the result describes the result of the recognition attempt.</remarks>
        protected override Task<PromptRecognizerResult<string>> OnRecognizeAsync(ITurnContext turnContext, IDictionary<string, object> state, PromptOptions options, CancellationToken cancellationToken = default(CancellationToken))
        {
            if (turnContext == null)
            {
                throw new ArgumentNullException(nameof(turnContext));
            }

            var result = new PromptRecognizerResult<string>();
            if (turnContext.Activity.Type == ActivityTypes.Message)
            {
                var message = turnContext.Activity.AsMessageActivity();
                if (message.Text != null)
                {
                    result.AllowInterruption = true;
                    result.Succeeded = true;
                    result.Value = message.Text;
                }
            }

            return Task.FromResult(result);
        }

        protected override async Task<bool> OnPreBubbleEvent(DialogContext dc, DialogEvent e, CancellationToken cancellationToken)
        {
            return false;
        }

        protected override string OnComputeId()
        {
            return $"TextPrompt[{this.BindingPath()}]";
        }
    }
}
<|MERGE_RESOLUTION|>--- conflicted
+++ resolved
@@ -1,116 +1,107 @@
-﻿// Copyright (c) Microsoft Corporation. All rights reserved.
-// Licensed under the MIT License.
-
-using System;
-using System.Collections.Generic;
-using System.Text.RegularExpressions;
-using System.Threading;
-using System.Threading.Tasks;
-using Microsoft.Bot.Schema;
-
-namespace Microsoft.Bot.Builder.Dialogs
-{
-    /// <summary>
-    /// Prompts the user for text input.
-    /// </summary>
-    public class TextPrompt : Prompt<string>
-    {
-<<<<<<< HEAD
-        public TextPrompt() : base() { }
-
-        public TextPrompt(string dialogId = nameof(TextPrompt), PromptValidator<string> validator = null)
-            : base(dialogId ?? nameof(TextPrompt), validator)
-=======
-        /// <summary>
-        /// Initializes a new instance of the <see cref="TextPrompt"/> class.
-        /// </summary>
-        /// <param name="dialogId">The ID to assign to this prompt.</param>
-        /// <param name="validator">Optional, a <see cref="PromptValidator{FoundChoice}"/> that contains additional,
-        /// custom validation for this prompt.</param>
-        /// <remarks>The value of <paramref name="dialogId"/> must be unique within the
-        /// <see cref="DialogSet"/> or <see cref="ComponentDialog"/> to which the prompt is added.
-        /// </remarks>
-        public TextPrompt(string dialogId, PromptValidator<string> validator = null)
-            : base(dialogId, validator)
->>>>>>> 71a95281
-        {
-        }
-
-        /// <summary>
-        /// Prompts the user for input.
-        /// </summary>
-        /// <param name="turnContext">Context for the current turn of conversation with the user.</param>
-        /// <param name="state">Contains state for the current instance of the prompt on the dialog stack.</param>
-        /// <param name="options">A prompt options object constructed from the options initially provided
-        /// in the call to <see cref="DialogContext.PromptAsync(string, PromptOptions, CancellationToken)"/>.</param>
-        /// <param name="isRetry">true if this is the first time this prompt dialog instance
-        /// on the stack is prompting the user for input; otherwise, false.</param>
-        /// <param name="cancellationToken">A cancellation token that can be used by other objects
-        /// or threads to receive notice of cancellation.</param>
-        /// <returns>A <see cref="Task"/> representing the asynchronous operation.</returns>
-        protected override async Task OnPromptAsync(ITurnContext turnContext, IDictionary<string, object> state, PromptOptions options, bool isRetry, CancellationToken cancellationToken = default(CancellationToken))
-        {
-            if (turnContext == null)
-            {
-                throw new ArgumentNullException(nameof(turnContext));
-            }
-
-            if (options == null)
-            {
-                throw new ArgumentNullException(nameof(options));
-            }
-
-            if (isRetry && options.RetryPrompt != null)
-            {
-                await turnContext.SendActivityAsync(options.RetryPrompt, cancellationToken).ConfigureAwait(false);
-            }
-            else if (options.Prompt != null)
-            {
-                await turnContext.SendActivityAsync(options.Prompt, cancellationToken).ConfigureAwait(false);
-            }
-        }
-
-        /// <summary>
-        /// Attempts to recognize the user's input.
-        /// </summary>
-        /// <param name="turnContext">Context for the current turn of conversation with the user.</param>
-        /// <param name="state">Contains state for the current instance of the prompt on the dialog stack.</param>
-        /// <param name="options">A prompt options object constructed from the options initially provided
-        /// in the call to <see cref="DialogContext.PromptAsync(string, PromptOptions, CancellationToken)"/>.</param>
-        /// <param name="cancellationToken">A cancellation token that can be used by other objects
-        /// or threads to receive notice of cancellation.</param>
-        /// <returns>A <see cref="Task"/> representing the asynchronous operation.</returns>
-        /// <remarks>If the task is successful, the result describes the result of the recognition attempt.</remarks>
-        protected override Task<PromptRecognizerResult<string>> OnRecognizeAsync(ITurnContext turnContext, IDictionary<string, object> state, PromptOptions options, CancellationToken cancellationToken = default(CancellationToken))
-        {
-            if (turnContext == null)
-            {
-                throw new ArgumentNullException(nameof(turnContext));
-            }
-
-            var result = new PromptRecognizerResult<string>();
-            if (turnContext.Activity.Type == ActivityTypes.Message)
-            {
-                var message = turnContext.Activity.AsMessageActivity();
-                if (message.Text != null)
-                {
-                    result.AllowInterruption = true;
-                    result.Succeeded = true;
-                    result.Value = message.Text;
-                }
-            }
-
-            return Task.FromResult(result);
-        }
-
-        protected override async Task<bool> OnPreBubbleEvent(DialogContext dc, DialogEvent e, CancellationToken cancellationToken)
-        {
-            return false;
-        }
-
-        protected override string OnComputeId()
-        {
-            return $"TextPrompt[{this.BindingPath()}]";
-        }
-    }
-}
+﻿// Copyright (c) Microsoft Corporation. All rights reserved.
+// Licensed under the MIT License.
+
+using System;
+using System.Collections.Generic;
+using System.Threading;
+using System.Threading.Tasks;
+using Microsoft.Bot.Schema;
+
+namespace Microsoft.Bot.Builder.Dialogs
+{
+    /// <summary>
+    /// Prompts the user for text input.
+    /// </summary>
+    public class TextPrompt : Prompt<string>
+    {
+        /// <summary>
+        /// Initializes a new instance of the <see cref="TextPrompt"/> class.
+        /// </summary>
+        /// <param name="dialogId">The ID to assign to this prompt.</param>
+        /// <param name="validator">Optional, a <see cref="PromptValidator{FoundChoice}"/> that contains additional,
+        /// custom validation for this prompt.</param>
+        /// <remarks>The value of <paramref name="dialogId"/> must be unique within the
+        /// <see cref="DialogSet"/> or <see cref="ComponentDialog"/> to which the prompt is added.
+        /// </remarks>
+        public TextPrompt(string dialogId, PromptValidator<string> validator = null)
+            : base(dialogId, validator)
+        {
+        }
+
+        /// <summary>
+        /// Prompts the user for input.
+        /// </summary>
+        /// <param name="turnContext">Context for the current turn of conversation with the user.</param>
+        /// <param name="state">Contains state for the current instance of the prompt on the dialog stack.</param>
+        /// <param name="options">A prompt options object constructed from the options initially provided
+        /// in the call to <see cref="DialogContext.PromptAsync(string, PromptOptions, CancellationToken)"/>.</param>
+        /// <param name="isRetry">true if this is the first time this prompt dialog instance
+        /// on the stack is prompting the user for input; otherwise, false.</param>
+        /// <param name="cancellationToken">A cancellation token that can be used by other objects
+        /// or threads to receive notice of cancellation.</param>
+        /// <returns>A <see cref="Task"/> representing the asynchronous operation.</returns>
+        protected override async Task OnPromptAsync(ITurnContext turnContext, IDictionary<string, object> state, PromptOptions options, bool isRetry, CancellationToken cancellationToken = default(CancellationToken))
+        {
+            if (turnContext == null)
+            {
+                throw new ArgumentNullException(nameof(turnContext));
+            }
+
+            if (options == null)
+            {
+                throw new ArgumentNullException(nameof(options));
+            }
+
+            if (isRetry && options.RetryPrompt != null)
+            {
+                await turnContext.SendActivityAsync(options.RetryPrompt, cancellationToken).ConfigureAwait(false);
+            }
+            else if (options.Prompt != null)
+            {
+                await turnContext.SendActivityAsync(options.Prompt, cancellationToken).ConfigureAwait(false);
+            }
+        }
+
+        /// <summary>
+        /// Attempts to recognize the user's input.
+        /// </summary>
+        /// <param name="turnContext">Context for the current turn of conversation with the user.</param>
+        /// <param name="state">Contains state for the current instance of the prompt on the dialog stack.</param>
+        /// <param name="options">A prompt options object constructed from the options initially provided
+        /// in the call to <see cref="DialogContext.PromptAsync(string, PromptOptions, CancellationToken)"/>.</param>
+        /// <param name="cancellationToken">A cancellation token that can be used by other objects
+        /// or threads to receive notice of cancellation.</param>
+        /// <returns>A <see cref="Task"/> representing the asynchronous operation.</returns>
+        /// <remarks>If the task is successful, the result describes the result of the recognition attempt.</remarks>
+        protected override Task<PromptRecognizerResult<string>> OnRecognizeAsync(ITurnContext turnContext, IDictionary<string, object> state, PromptOptions options, CancellationToken cancellationToken = default(CancellationToken))
+        {
+            if (turnContext == null)
+            {
+                throw new ArgumentNullException(nameof(turnContext));
+            }
+
+            var result = new PromptRecognizerResult<string>();
+            if (turnContext.Activity.Type == ActivityTypes.Message)
+            {
+                var message = turnContext.Activity.AsMessageActivity();
+                if (message.Text != null)
+                {
+                    result.Succeeded = true;
+                    result.Value = message.Text;
+                }
+            }
+
+            return Task.FromResult(result);
+        }
+
+        protected override async Task<bool> OnPreBubbleEvent(DialogContext dc, DialogEvent e, CancellationToken cancellationToken)
+        {
+            return false;
+        }
+
+        protected override string OnComputeId()
+        {
+            return $"TextPrompt[{this.BindingPath()}]";
+        }
+    }
+}