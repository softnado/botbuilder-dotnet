--- conflicted
+++ resolved
@@ -15,11 +15,6 @@
     <Summary>Client REST API library for Microsoft Bot Framework Connector</Summary>
   </PropertyGroup>
 
-<<<<<<< HEAD
-  <PropertyGroup Condition=" '$(Configuration)|$(Platform)' == 'Debug|AnyCPU' ">
-    <DelaySign>false</DelaySign>
-  </PropertyGroup>
-=======
   <PropertyGroup Condition=" '$(Configuration)|$(Platform)' == 'Release|AnyCPU' ">
     <DocumentationFile>bin\$(Configuration)\netstandard2.0\Microsoft.Bot.Connector.xml</DocumentationFile>
   </PropertyGroup>
@@ -29,7 +24,6 @@
     <DebugSymbols>true</DebugSymbols>
   </PropertyGroup>
 
->>>>>>> dd34f0a8
   <ItemGroup>
 		<Compile Remove="node_modules\**" />
 		<EmbeddedResource Remove="node_modules\**" />
